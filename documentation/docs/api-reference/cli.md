# CLI

Command-line interface for BedrockAgentCore Starter Toolkit.

The `agentcore` CLI provides commands for configuring, launching, managing agents, and working with gateways.


## Runtime Commands

### Configure

Configure agents and runtime environments.

```bash
agentcore configure [OPTIONS]
```

Options:

- `--entrypoint, -e TEXT`: Python file of agent

- `--name, -n TEXT`: Agent name (defaults to Python file name)

- `--execution-role, -er TEXT`: IAM execution role ARN

- `--code-build-execution-role, -cber TEXT`: CodeBuild execution role ARN (uses execution-role if not provided)

- `--ecr, -ecr TEXT`: ECR repository name (use “auto” for automatic creation)

- `--container-runtime, -ctr TEXT`: Container runtime

- `--requirements-file, -rf TEXT`: Path to requirements file of agent

- `--disable-otel, -do`: Disable OpenTelemetry

- `--disable-memory, -dm`: Disable memory (skip memory setup entirely)

- `--authorizer-config, -ac TEXT`: OAuth authorizer configuration as JSON string

<<<<<<< HEAD
- `--request-header-allowlist, -rha TEXT`: Comma-separated list of allowed request headers
=======
- `--idle-timeout, -it INTEGER`: Seconds before idle session terminates (60-28800, default: 900)

- `--max-lifetime, -ml INTEGER`: Maximum instance lifetime in seconds (60-28800, default: 28800)
>>>>>>> fb82e377

- `--verbose, -v`: Enable verbose output

- `--region, -r TEXT`: AWS region

- `--protocol, -p TEXT`: Agent server protocol (HTTP or MCP or A2A)

- `--non-interactive, -ni`: Skip prompts; use defaults unless overridden

Subcommands:

- `list`: List configured agents

- `set-default`: Set default agent

**Memory Configuration:**

Memory is **opt-in** by default. To enable memory:

```bash
# Interactive mode - prompts for memory setup
agentcore configure --entrypoint agent.py
# Options during prompt:
#   - Use existing memory (select by number)
#   - Create new memory (press Enter, then choose STM only or STM+LTM)
#   - Skip memory setup (type 's')

# Explicitly disable memory
agentcore configure --entrypoint agent.py --disable-memory

# Non-interactive mode (uses STM only by default)
agentcore configure --entrypoint agent.py --non-interactive
```

**Memory Modes:**

- **NO_MEMORY** (default): No memory resources created
- **STM_ONLY**: Short-term memory (30-day retention, stores conversations within sessions)
- **STM_AND_LTM**: Short-term + Long-term memory (extracts preferences, facts, and summaries across sessions)

**Region Configuration:**

```bash
# Use specific region
agentcore configure -e agent.py --region us-east-1

# Region precedence:
# 1. --region flag
# 2. AWS_DEFAULT_REGION environment variable
# 3. AWS CLI configured region
```

**Lifecycle Configuration:**

Session lifecycle management controls when runtime sessions automatically terminate:

- **Idle Timeout**: Terminates session after specified seconds of inactivity (60-28800 seconds)
- **Max Lifetime**: Terminates session after maximum runtime regardless of activity (60-28800 seconds)
- Validation ensures `max-lifetime >= idle-timeout`

```bash
# Configure with lifecycle settings
agentcore configure --entrypoint agent.py \
  --idle-timeout 1800 \    # 30 minutes idle before termination
  --max-lifetime 7200      # 2 hours max regardless of activity
```

### Launch

Deploy agents to AWS or run locally.

```bash
agentcore launch [OPTIONS]
```

Options:

- `--agent, -a TEXT`: Agent name

- `--local, -l`: Build and run locally (requires Docker/Finch/Podman)

- `--local-build, -lb`: Build locally and deploy to cloud (requires Docker/Finch/Podman)

- `--auto-update-on-conflict, -auc`: Automatically update existing agent instead of failing

- `--env, -env TEXT`: Environment variables for agent (format: KEY=VALUE)

**Deployment Modes:**

```bash
# CodeBuild (default) - Cloud build, no Docker required
agentcore launch

# Local mode - Build and run locally
agentcore launch --local

# Local build mode - Build locally, deploy to cloud
agentcore launch --local-build
```

**Memory Provisioning:**

During launch, if memory is enabled:

- Memory resources are created and provisioned
- Launch waits for memory to become ACTIVE before proceeding
- STM provisioning: ~30-90 seconds
- LTM provisioning: ~120-180 seconds
- Progress updates displayed during wait

### Invoke

Invoke deployed agents.

```bash
agentcore invoke [PAYLOAD] [OPTIONS]
```

Arguments:

- `PAYLOAD`: JSON payload to send

Options:

- `--agent, -a TEXT`: Agent name

- `--session-id, -s TEXT`: Session ID

- `--bearer-token, -bt TEXT`: Bearer token for OAuth authentication

- `--local, -l`: Send request to a running local container

- `--user-id, -u TEXT`: User ID for authorization flows

- `--headers TEXT`: Custom headers (format: ‘Header1:value,Header2:value2’)

**Custom Headers:**

Headers will be auto-prefixed with `X-Amzn-Bedrock-AgentCore-Runtime-Custom-` if not already present:

```bash
# These are equivalent:
agentcore invoke '{"prompt": "test"}' --headers "Actor-Id:user123"
agentcore invoke '{"prompt": "test"}' --headers "X-Amzn-Bedrock-AgentCore-Runtime-Custom-Actor-Id:user123"
```

**Example Output:**

- Session and Request IDs displayed in panel header
- CloudWatch log commands ready to copy
- GenAI Observability Dashboard link (when OTEL enabled)
- Proper UTF-8 character rendering
- Clean response formatting without raw data structures

Example output:

```
╭────────── agent_name ──────────╮
│ Session: abc-123                │
│ Request ID: req-456             │
│ ARN: arn:aws:bedrock...         │
│ Logs: aws logs tail ... --follow│
│ GenAI Dashboard: https://...    │
╰─────────────────────────────────╯

Response:
Your formatted response here
```

### Status

Get Bedrock AgentCore status including config and runtime details.

```bash
agentcore status [OPTIONS]
```

Options:

- `--agent, -a TEXT`: Agent name

- `--verbose, -v`: Verbose JSON output of config, agent, and endpoint status

<<<<<<< HEAD
**Status Display:**

Shows comprehensive agent information including:

- Agent deployment status
- Memory configuration and status (Disabled/CREATING/ACTIVE)
- Endpoint readiness
- CloudWatch log paths
- GenAI Observability Dashboard link (when OTEL enabled)

### Destroy

Destroy Bedrock AgentCore resources.

```bash
agentcore destroy [OPTIONS]
```

Options:

- `--agent, -a TEXT`: Agent name

- `--dry-run`: Show what would be destroyed without actually destroying

- `--force`: Skip confirmation prompts

- `--delete-ecr-repo`: Also delete the ECR repository after removing images

**Destroyed Resources:**

- AgentCore endpoint
- AgentCore agent runtime
- ECR images
- CodeBuild project
- IAM execution role (if not used by other agents)
- Memory resources (if created by toolkit)
- Agent deployment configuration

```bash
# Preview what would be destroyed
agentcore destroy --dry-run

# Destroy with confirmation
agentcore destroy --agent my-agent

# Destroy without confirmation
agentcore destroy --agent my-agent --force

# Destroy and delete ECR repository
agentcore destroy --agent my-agent --delete-ecr-repo
```
=======
### Stop Session

Terminate active runtime sessions to free resources and reduce costs.

```bash
agentcore stop-session [OPTIONS]
```

**Session Tracking:**

The CLI automatically tracks the runtime session ID from the last `agentcore invoke` command. This allows you to stop sessions without manually specifying the session ID.

**Examples:**

```bash
# Stop the last invoked session (tracked automatically)
agentcore stop-session

# Stop a specific session by ID
agentcore stop-session --session-id abc123xyz

# Stop session for specific agent
agentcore stop-session --agent my-agent --session-id abc123xyz
```


Options:

- `--session-id, -s TEXT`: Specific session ID to stop (optional)

- `--agent, -a TEXT`: Agent name
>>>>>>> fb82e377

## Gateway Commands

Access gateway subcommands:

```bash
agentcore gateway [COMMAND]
```

### Create MCP Gateway

```bash
agentcore gateway create-mcp-gateway [OPTIONS]
```

Options:

- `--region TEXT`: Region to use (defaults to us-west-2)

- `--name TEXT`: Name of the gateway (defaults to TestGateway)

- `--role-arn TEXT`: Role ARN to use (creates one if none provided)

- `--authorizer-config TEXT`: Serialized authorizer config

- `--enable-semantic-search, -sem`: Whether to enable search tool (defaults to True)

### Create MCP Gateway Target

```bash
agentcore gateway create-mcp-gateway-target [OPTIONS]
```

Options:

- `--gateway-arn TEXT`: ARN of the created gateway

- `--gateway-url TEXT`: URL of the created gateway

- `--role-arn TEXT`: Role ARN of the created gateway

- `--region TEXT`: Region to use (defaults to us-west-2)

- `--name TEXT`: Name of the target (defaults to TestGatewayTarget)

- `--target-type TEXT`: Type of target (lambda, openApiSchema, smithyModel)

- `--target-payload TEXT`: Specification of the target (required for openApiSchema)

- `--credentials TEXT`: Credentials for calling this target (API key or OAuth2)

## Example Usage

### Configure an Agent

```bash
# Interactive configuration with memory prompts
agentcore configure --entrypoint agent_example.py

# Configure without memory
agentcore configure --entrypoint agent_example.py --disable-memory

# Configure with execution role
agentcore configure --entrypoint agent_example.py --execution-role arn:aws:iam::123456789012:role/MyRole

<<<<<<< HEAD
# Non-interactive with defaults
agentcore configure --entrypoint agent_example.py --non-interactive
=======
# Configure with lifecycle management
agentcore configure --entrypoint agent_example.py \
  --idle-timeout 1800 \
  --max-lifetime 7200

# Configure with all options
agentcore configure --entrypoint agent_example.py \
  --execution-role arn:aws:iam::123456789012:role/MyRole \
  --idle-timeout 1800 \
  --max-lifetime 7200 \
  --region us-east-1
>>>>>>> fb82e377

# List configured agents
agentcore configure list

# Set default agent
agentcore configure set-default my_agent
```

### Deploy and Run Agents

```bash
# Deploy to AWS (default - uses CodeBuild)
agentcore launch

# Run locally
agentcore launch --local

# Build locally, deploy to cloud
agentcore launch --local-build

# Launch with environment variables
agentcore launch --env API_KEY=abc123 --env DEBUG=true

# Auto-update if agent exists
agentcore launch --auto-update-on-conflict
```

### Invoke Agents

```bash
# Basic invocation
agentcore invoke '{"prompt": "Hello world!"}'

# Invoke with session ID
agentcore invoke '{"prompt": "Continue our conversation"}' --session-id abc123

# Invoke with OAuth authentication
agentcore invoke '{"prompt": "Secure request"}' --bearer-token eyJhbGciOiJIUzI1NiIsInR5cCI6IkpXVCJ9...

# Invoke with custom headers
agentcore invoke '{"prompt": "Test"}' --headers "Actor-Id:user123,Trace-Id:abc"

# Invoke local agent
agentcore invoke '{"prompt": "Test locally"}' --local
```

### Check Status

```bash
# Get status of default agent
agentcore status

# Get status of specific agent
agentcore status --agent my-agent

# Verbose output with full JSON
agentcore status --verbose
```

### Destroy Resources

```bash
# Preview destruction
agentcore destroy --dry-run

# Destroy with confirmation
agentcore destroy

# Destroy specific agent without confirmation
agentcore destroy --agent my-agent --force
```

### Gateway Operations

```bash
# Create MCP Gateway
agentcore gateway create-mcp-gateway --name MyGateway

# Create MCP Gateway Target
agentcore gateway create-mcp-gateway-target \
  --gateway-arn arn:aws:bedrock-agentcore:us-west-2:123456789012:gateway/abcdef \
  --gateway-url https://gateway-url.us-west-2.amazonaws.com \
  --role-arn arn:aws:iam::123456789012:role/GatewayRole
```

### Importing from Bedrock Agents

```bash
# Interactive Mode
agentcore import-agent

# For Automation
agentcore import-agent \
  --region us-east-1 \
  --agent-id ABCD1234 \
  --agent-alias-id TSTALIASID \
  --target-platform strands \
  --output-dir ./my-agent \
  --deploy-runtime \
  --run-option runtime

# AgentCore Primitive Opt-out
agentcore import-agent --disable-gateway --disable-memory --disable-code-interpreter --disable-observability
```

## Memory Best Practices

### Agent Code Pattern

When using memory in agent code, conditionally create memory configuration:

```python
import os
from bedrock_agentcore.memory.integrations.strands.config import AgentCoreMemoryConfig
from bedrock_agentcore.memory.integrations.strands.session_manager import AgentCoreMemorySessionManager

MEMORY_ID = os.getenv("BEDROCK_AGENTCORE_MEMORY_ID")
REGION = os.getenv("AWS_REGION")

@app.entrypoint
def invoke(payload, context):
    # Only create memory config if MEMORY_ID exists
    session_manager = None
    if MEMORY_ID:
        memory_config = AgentCoreMemoryConfig(
            memory_id=MEMORY_ID,
            session_id=context.session_id,
            actor_id=context.actor_id
        )
        session_manager = AgentCoreMemorySessionManager(memory_config, REGION)

    agent = Agent(
        model="...",
        session_manager=session_manager,  # None when memory disabled
        ...
    )
```<|MERGE_RESOLUTION|>--- conflicted
+++ resolved
@@ -37,13 +37,11 @@
 
 - `--authorizer-config, -ac TEXT`: OAuth authorizer configuration as JSON string
 
-<<<<<<< HEAD
 - `--request-header-allowlist, -rha TEXT`: Comma-separated list of allowed request headers
-=======
+
 - `--idle-timeout, -it INTEGER`: Seconds before idle session terminates (60-28800, default: 900)
 
 - `--max-lifetime, -ml INTEGER`: Maximum instance lifetime in seconds (60-28800, default: 28800)
->>>>>>> fb82e377
 
 - `--verbose, -v`: Enable verbose output
 
@@ -227,7 +225,6 @@
 
 - `--verbose, -v`: Verbose JSON output of config, agent, and endpoint status
 
-<<<<<<< HEAD
 **Status Display:**
 
 Shows comprehensive agent information including:
@@ -279,7 +276,6 @@
 # Destroy and delete ECR repository
 agentcore destroy --agent my-agent --delete-ecr-repo
 ```
-=======
 ### Stop Session
 
 Terminate active runtime sessions to free resources and reduce costs.
@@ -311,7 +307,6 @@
 - `--session-id, -s TEXT`: Specific session ID to stop (optional)
 
 - `--agent, -a TEXT`: Agent name
->>>>>>> fb82e377
 
 ## Gateway Commands
 
@@ -377,10 +372,9 @@
 # Configure with execution role
 agentcore configure --entrypoint agent_example.py --execution-role arn:aws:iam::123456789012:role/MyRole
 
-<<<<<<< HEAD
 # Non-interactive with defaults
 agentcore configure --entrypoint agent_example.py --non-interactive
-=======
+
 # Configure with lifecycle management
 agentcore configure --entrypoint agent_example.py \
   --idle-timeout 1800 \
@@ -392,7 +386,6 @@
   --idle-timeout 1800 \
   --max-lifetime 7200 \
   --region us-east-1
->>>>>>> fb82e377
 
 # List configured agents
 agentcore configure list
