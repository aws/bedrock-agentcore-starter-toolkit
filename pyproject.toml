--- conflicted
+++ resolved
@@ -47,15 +47,10 @@
     "openapi-spec-validator>=0.7.2",
     "py-openapi-schema-to-json-schema>=0.0.3",
     "starlette>=0.46.2",
-<<<<<<< HEAD
-    "boto3>=1.40.65",
-    "botocore>=1.40.65",
     "bandit>=1.8.6",
     "fastapi>=0.121.2",
-=======
     "boto3>=1.42.1",
     "botocore>=1.42.1",
->>>>>>> 165496ee
 ]
 
 [project.scripts]
