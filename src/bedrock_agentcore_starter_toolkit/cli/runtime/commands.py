--- conflicted
+++ resolved
@@ -257,7 +257,6 @@
         help="Comma-separated list of allowed request headers "
         "(Authorization or X-Amzn-Bedrock-AgentCore-Runtime-Custom-*)",
     ),
-<<<<<<< HEAD
     vpc: bool = typer.Option(
         False, "--vpc", help="Enable VPC networking mode (requires --subnets and --security-groups)"
     ),
@@ -270,7 +269,6 @@
         None,
         "--security-groups",
         help="Comma-separated list of security group IDs (e.g., sg-xyz789). Required with --vpc.",
-=======
     idle_timeout: Optional[int] = typer.Option(
         None,
         "--idle-timeout",
@@ -284,7 +282,6 @@
         help="Maximum instance lifetime in seconds (60-28800, default: 28800)",
         min=60,
         max=28800,
->>>>>>> d07fa8d3
     ),
     verbose: bool = typer.Option(False, "--verbose", "-v", help="Enable verbose output"),
     region: Optional[str] = typer.Option(None, "--region", "-r"),
@@ -306,7 +303,6 @@
     if protocol and protocol.upper() not in ["HTTP", "MCP", "A2A"]:
         _handle_error("Error: --protocol must be either HTTP or MCP or A2A")
 
-<<<<<<< HEAD
     # Validate VPC configuration
     vpc_subnets = None
     vpc_security_groups = None
@@ -360,12 +356,10 @@
             "The --subnets and --security-groups flags require --vpc flag.\n"
             "Use: agentcore configure --entrypoint my_agent.py --vpc --subnets ... --security-groups ..."
         )
-=======
     # Validate lifecycle configuration
     if idle_timeout is not None and max_lifetime is not None:
         if idle_timeout > max_lifetime:
             _handle_error(f"Error: --idle-timeout ({idle_timeout}s) must be <= --max-lifetime ({max_lifetime}s)")
->>>>>>> d07fa8d3
 
     console.print("[cyan]Configuring Bedrock AgentCore...[/cyan]")
 
@@ -489,14 +483,11 @@
             protocol=protocol.upper() if protocol else None,
             non_interactive=non_interactive,
             source_path=source_path,
-<<<<<<< HEAD
             vpc_enabled=vpc,
             vpc_subnets=vpc_subnets,
             vpc_security_groups=vpc_security_groups,
-=======
             idle_timeout=idle_timeout,
             max_lifetime=max_lifetime,
->>>>>>> d07fa8d3
         )
 
         # Prepare authorization info for summary
