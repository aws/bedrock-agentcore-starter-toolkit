"""Tests for S3 service integration."""

from unittest.mock import Mock, patch

import pytest
from botocore.exceptions import ClientError

from bedrock_agentcore_starter_toolkit.services.s3 import (
    create_s3_bucket,
    get_or_create_s3_bucket,
    sanitize_s3_bucket_name,
)


class TestSanitizeS3BucketName:
    """Test S3 bucket name sanitization."""

    def test_basic_sanitization(self):
        """Test basic name sanitization."""
        result = sanitize_s3_bucket_name("MyAgent", "123456789012", "us-east-1")
        assert result == "bedrock-agentcore-myagent-123456789012-us-east-1"

    def test_special_characters(self):
        """Test sanitization of special characters."""
        result = sanitize_s3_bucket_name("My_Agent@Test!", "123456789012", "us-east-1")
        assert result == "bedrock-agentcore-my-agent-test-123456789012-us-east-1"

    def test_consecutive_separators(self):
        """Test handling of consecutive separators."""
        result = sanitize_s3_bucket_name("My--Agent..Test", "123456789012", "us-east-1")
        assert result == "bedrock-agentcore-my-agent-test-123456789012-us-east-1"

    def test_leading_non_alphanumeric(self):
        """Test handling of leading non-alphanumeric characters."""
        result = sanitize_s3_bucket_name("-agent", "123456789012", "us-east-1")
        assert result == "bedrock-agentcore-agent-123456789012-us-east-1"

    def test_trailing_non_alphanumeric(self):
        """Test handling of trailing non-alphanumeric characters."""
        result = sanitize_s3_bucket_name("agent-", "123456789012", "us-east-1")
        assert result == "bedrock-agentcore-agent-123456789012-us-east-1"

    def test_short_name_fallback(self):
        """Test fallback for very short names."""
        result = sanitize_s3_bucket_name("", "123456789012", "us-east-1")
        assert result == "bedrock-agentcore--123456789012-us-east-1"

    def test_long_name_truncation(self):
        """Test truncation of very long names."""
        long_name = "a" * 100
        result = sanitize_s3_bucket_name(long_name, "123456789012", "us-east-1")
        assert len(result) <= 63
        assert result.startswith("bedrock-agentcore-")
        assert result.endswith("-123456789012-us-east-1")


class TestGetOrCreateS3Bucket:
    """Test S3 bucket creation and retrieval."""

    @patch("bedrock_agentcore_starter_toolkit.services.s3.boto3.client")
    def test_existing_bucket(self, mock_boto3_client):
        """Test using existing bucket."""
        mock_s3 = Mock()
        mock_boto3_client.return_value = mock_s3
        mock_s3.head_bucket.return_value = None

        result = get_or_create_s3_bucket("test-agent", "123456789012", "us-east-1")

        expected_bucket = "bedrock-agentcore-codebuild-sources-123456789012-us-east-1"
        assert result == expected_bucket
        mock_s3.head_bucket.assert_called_once_with(Bucket=expected_bucket, ExpectedBucketOwner="123456789012")

    @patch("bedrock_agentcore_starter_toolkit.services.s3.boto3.client")
    def test_permission_error(self, mock_boto3_client):
        """Test handling of permission errors."""
        mock_s3 = Mock()
        mock_boto3_client.return_value = mock_s3

        error = ClientError({"Error": {"Code": "403", "Message": "Forbidden"}}, "HeadBucket")
        mock_s3.head_bucket.side_effect = error

        with pytest.raises(RuntimeError, match="Access Error"):
            get_or_create_s3_bucket("test-agent", "123456789012", "us-east-1")

    @patch("bedrock_agentcore_starter_toolkit.services.s3.create_s3_bucket")
    @patch("bedrock_agentcore_starter_toolkit.services.s3.boto3.client")
    def test_bucket_not_found_creates_new(self, mock_boto3_client, mock_create_bucket):
        """Test creating new bucket when not found."""
        mock_s3 = Mock()
        mock_boto3_client.return_value = mock_s3

        error = ClientError({"Error": {"Code": "404", "Message": "Not Found"}}, "HeadBucket")
        mock_s3.head_bucket.side_effect = error
        mock_create_bucket.return_value = "test-bucket"

        result = get_or_create_s3_bucket("test-agent", "123456789012", "us-east-1")

        assert result == "test-bucket"
        expected_bucket = "bedrock-agentcore-codebuild-sources-123456789012-us-east-1"
        mock_create_bucket.assert_called_once_with(expected_bucket, "us-east-1", "123456789012")

    @patch("bedrock_agentcore_starter_toolkit.services.s3.boto3.client")
    def test_unexpected_error(self, mock_boto3_client):
        """Test handling of unexpected errors."""
        mock_s3 = Mock()
        mock_boto3_client.return_value = mock_s3

        error = ClientError({"Error": {"Code": "500", "Message": "Internal Error"}}, "HeadBucket")
        mock_s3.head_bucket.side_effect = error

        with pytest.raises(RuntimeError, match="Unexpected error checking S3 bucket"):
            get_or_create_s3_bucket("test-agent", "123456789012", "us-east-1")


class TestCreateS3Bucket:
    """Test S3 bucket creation."""

    @patch("bedrock_agentcore_starter_toolkit.services.s3.boto3.client")
    def test_create_bucket_us_east_1(self, mock_boto3_client):
        """Test bucket creation in us-east-1."""
        mock_s3 = Mock()
        mock_boto3_client.return_value = mock_s3

        result = create_s3_bucket("test-bucket", "us-east-1", "123456789012")

        assert result == "test-bucket"
        mock_s3.create_bucket.assert_called_once_with(Bucket="test-bucket")
        mock_s3.put_bucket_lifecycle_configuration.assert_called_once()

    @patch("bedrock_agentcore_starter_toolkit.services.s3.boto3.client")
    def test_create_bucket_other_region(self, mock_boto3_client):
        """Test bucket creation in non-us-east-1 region."""
        mock_s3 = Mock()
        mock_boto3_client.return_value = mock_s3

        result = create_s3_bucket("test-bucket", "us-west-2", "123456789012")

        assert result == "test-bucket"
        mock_s3.create_bucket.assert_called_once_with(
<<<<<<< HEAD
            Bucket="test-bucket",
            CreateBucketConfiguration={"LocationConstraint": "us-west-2"},
=======
            Bucket="test-bucket", CreateBucketConfiguration={"LocationConstraint": "us-west-2"}
>>>>>>> 0c572927
        )
        mock_s3.put_bucket_lifecycle_configuration.assert_called_once()

    @patch("bedrock_agentcore_starter_toolkit.services.s3.boto3.client")
    def test_bucket_already_exists(self, mock_boto3_client):
        """Test handling when bucket already exists."""
        mock_s3 = Mock()
        mock_boto3_client.return_value = mock_s3

        error = ClientError({"Error": {"Code": "BucketAlreadyOwnedByYou", "Message": "Already exists"}}, "CreateBucket")
        mock_s3.create_bucket.side_effect = error

        result = create_s3_bucket("test-bucket", "us-east-1", "123456789012")

        assert result == "test-bucket"

    @patch("bedrock_agentcore_starter_toolkit.services.s3.boto3.client")
    def test_create_bucket_error(self, mock_boto3_client):
        """Test handling of bucket creation errors."""
        mock_s3 = Mock()
        mock_boto3_client.return_value = mock_s3

        error = ClientError({"Error": {"Code": "InvalidBucketName", "Message": "Invalid name"}}, "CreateBucket")
        mock_s3.create_bucket.side_effect = error

        with pytest.raises(RuntimeError, match="Failed to create S3 bucket"):
            create_s3_bucket("test-bucket", "us-east-1", "123456789012")<|MERGE_RESOLUTION|>--- conflicted
+++ resolved
@@ -137,12 +137,7 @@
 
         assert result == "test-bucket"
         mock_s3.create_bucket.assert_called_once_with(
-<<<<<<< HEAD
-            Bucket="test-bucket",
-            CreateBucketConfiguration={"LocationConstraint": "us-west-2"},
-=======
             Bucket="test-bucket", CreateBucketConfiguration={"LocationConstraint": "us-west-2"}
->>>>>>> 0c572927
         )
         mock_s3.put_bucket_lifecycle_configuration.assert_called_once()
 
