--- conflicted
+++ resolved
@@ -23,11 +23,7 @@
 mkdir agentcore-runtime-quickstart
 cd agentcore-runtime-quickstart
 python3 -m venv .venv
-<<<<<<< HEAD
-source .venv/bin/activate
-=======
 source .venv/bin/activate  # On Windows: .venv\Scripts\activate
->>>>>>> 94c8bd00
 ```
 
 
