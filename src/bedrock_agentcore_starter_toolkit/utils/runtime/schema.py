"""Typed configuration schema for Bedrock AgentCore SDK."""

from typing import Dict, List, Literal, Optional

from pydantic import BaseModel, Field, field_validator


<<<<<<< HEAD
class NetworkModeConfig(BaseModel):
    """Network mode configuration for VPC deployments."""

    security_groups: List[str] = Field(default_factory=list, description="List of security group IDs")
    subnets: List[str] = Field(default_factory=list, description="List of subnet IDs")
=======
class MemoryConfig(BaseModel):
    """Memory configuration for BedrockAgentCore."""

    mode: Literal["STM_ONLY", "STM_AND_LTM"] = Field(
        default="STM_ONLY", description="Memory mode - always has STM, optionally adds LTM"
    )
    memory_id: Optional[str] = Field(default=None, description="Memory resource ID")
    memory_arn: Optional[str] = Field(default=None, description="Memory resource ARN")
    memory_name: Optional[str] = Field(default=None, description="Memory name")
    event_expiry_days: int = Field(default=30, description="Event expiry duration in days")
    first_invoke_memory_check_done: bool = Field(
        default=False, description="Whether first invoke memory check has been performed"
    )

    @property
    def is_enabled(self) -> bool:
        """Check if memory is enabled (always true now)."""
        return True

    @property
    def has_ltm(self) -> bool:
        """Check if LTM is enabled."""
        return self.mode == "STM_AND_LTM"
>>>>>>> c699e4c8


class NetworkConfiguration(BaseModel):
    """Network configuration for BedrockAgentCore deployment."""

    network_mode: str = Field(default="PUBLIC", description="Network mode for deployment")
    network_mode_config: Optional[NetworkModeConfig] = Field(
        default=None,
        description="Network mode configuration (required for VPC mode)"
    )

    @field_validator("network_mode")
    @classmethod
    def validate_network_mode(cls, v: str) -> str:
        """Validate network mode and ensure VPC config is provided when needed."""
        valid_modes = ["PUBLIC", "VPC"]
        if v not in valid_modes:
            raise ValueError(f"Invalid network_mode: {v}. Must be one of {valid_modes}")
        return v

    @field_validator("network_mode_config")
    @classmethod
    def validate_network_mode_config(cls, v: Optional[NetworkModeConfig], info) -> Optional[NetworkModeConfig]:
        """Validate that network_mode_config is provided when network_mode is VPC."""
        if info.data.get("network_mode") == "VPC" and v is None:
            raise ValueError("network_mode_config is required when network_mode is VPC")
        return v

    def to_aws_dict(self) -> dict:
        """Convert to AWS API format with camelCase keys."""
        result = {"networkMode": self.network_mode}

        if self.network_mode_config:
            result["networkModeConfig"] = {
                "securityGroups": self.network_mode_config.security_groups,
                "subnets": self.network_mode_config.subnets
            }

        return result


class ProtocolConfiguration(BaseModel):
    """Protocol configuration for BedrockAgentCore deployment."""

    server_protocol: str = Field(default="HTTP", description="Server protocol for deployment, either HTTP or MCP")

    def to_aws_dict(self) -> dict:
        """Convert to AWS API format with camelCase keys."""
        return {"serverProtocol": self.server_protocol}


class ObservabilityConfig(BaseModel):
    """Observability configuration."""

    enabled: bool = Field(default=True, description="Whether observability is enabled")


class AWSConfig(BaseModel):
    """AWS-specific configuration."""

    execution_role: Optional[str] = Field(default=None, description="AWS IAM execution role ARN")
    execution_role_auto_create: bool = Field(default=False, description="Whether to auto-create execution role")
    account: Optional[str] = Field(default=None, description="AWS account ID")
    region: Optional[str] = Field(default=None, description="AWS region")
    ecr_repository: Optional[str] = Field(default=None, description="ECR repository URI")
    ecr_auto_create: bool = Field(default=False, description="Whether to auto-create ECR repository")
    network_configuration: NetworkConfiguration = Field(default_factory=NetworkConfiguration)
    protocol_configuration: ProtocolConfiguration = Field(default_factory=ProtocolConfiguration)
    observability: ObservabilityConfig = Field(default_factory=ObservabilityConfig)

    @field_validator("account")
    @classmethod
    def validate_account(cls, v: Optional[str]) -> Optional[str]:
        """Validate AWS account ID."""
        if v is not None:
            if not v.isdigit() or len(v) != 12:
                raise ValueError("Invalid AWS account ID")
        return v


class CodeBuildConfig(BaseModel):
    """CodeBuild deployment information."""

    project_name: Optional[str] = Field(default=None, description="CodeBuild project name")
    execution_role: Optional[str] = Field(default=None, description="CodeBuild execution role ARN")
    source_bucket: Optional[str] = Field(default=None, description="S3 source bucket name")


class BedrockAgentCoreDeploymentInfo(BaseModel):
    """BedrockAgentCore deployment information."""

    agent_id: Optional[str] = Field(default=None, description="BedrockAgentCore agent ID")
    agent_arn: Optional[str] = Field(default=None, description="BedrockAgentCore agent ARN")
    agent_session_id: Optional[str] = Field(default=None, description="Session ID for invocations")


class BedrockAgentCoreAgentSchema(BaseModel):
    """Type-safe schema for BedrockAgentCore configuration."""

    name: str = Field(..., description="Name of the Bedrock AgentCore application")
    entrypoint: str = Field(..., description="Entrypoint file path")
    platform: str = Field(default="linux/amd64", description="Target platform")
    container_runtime: str = Field(default="docker", description="Container runtime to use")
    aws: AWSConfig = Field(default_factory=AWSConfig)
    bedrock_agentcore: BedrockAgentCoreDeploymentInfo = Field(default_factory=BedrockAgentCoreDeploymentInfo)
    codebuild: CodeBuildConfig = Field(default_factory=CodeBuildConfig)
    memory: MemoryConfig = Field(default_factory=MemoryConfig)
    authorizer_configuration: Optional[dict] = Field(default=None, description="JWT authorizer configuration")
    request_header_configuration: Optional[dict] = Field(default=None, description="Request header configuration")
    oauth_configuration: Optional[dict] = Field(default=None, description="Oauth configuration")

    def get_authorizer_configuration(self) -> Optional[dict]:
        """Get the authorizer configuration."""
        return self.authorizer_configuration

    def validate(self, for_local: bool = False) -> List[str]:
        """Validate configuration and return list of errors.

        Args:
            for_local: Whether validating for local deployment

        Returns:
            List of validation error messages
        """
        errors = []

        # Required fields for all deployments
        if not self.name:
            errors.append("Missing 'name' field")
        if not self.entrypoint:
            errors.append("Missing 'entrypoint' field")

        # AWS fields required for cloud deployment
        if not for_local:
            if not self.aws.execution_role and not self.aws.execution_role_auto_create:
                errors.append("Missing 'aws.execution_role' for cloud deployment (or enable auto-creation)")
            if not self.aws.region:
                errors.append("Missing 'aws.region' for cloud deployment")
            if not self.aws.account:
                errors.append("Missing 'aws.account' for cloud deployment")

        return errors


class BedrockAgentCoreConfigSchema(BaseModel):
    """Project configuration supporting multiple named agents.

    Operations use --agent parameter to select which agent to work with.
    """

    default_agent: Optional[str] = Field(default=None, description="Default agent name for operations")
    agents: Dict[str, BedrockAgentCoreAgentSchema] = Field(
        default_factory=dict, description="Named agent configurations"
    )

    def get_agent_config(self, agent_name: Optional[str] = None) -> BedrockAgentCoreAgentSchema:
        """Get agent config by name or default.

        Args:
            agent_name: Agent name from --agent parameter, or None for default
        """
        target_name = agent_name or self.default_agent
        if not target_name:
            if len(self.agents) == 1:
                agent = list(self.agents.values())[0]
                self.default_agent = agent.name
                return agent
            raise ValueError("No agent specified and no default set")

        if target_name not in self.agents:
            available = list(self.agents.keys())
            if available:
                raise ValueError(f"Agent '{target_name}' not found. Available agents: {available}")
            else:
                raise ValueError("No agents configured")

        return self.agents[target_name]<|MERGE_RESOLUTION|>--- conflicted
+++ resolved
@@ -5,13 +5,13 @@
 from pydantic import BaseModel, Field, field_validator
 
 
-<<<<<<< HEAD
 class NetworkModeConfig(BaseModel):
     """Network mode configuration for VPC deployments."""
 
     security_groups: List[str] = Field(default_factory=list, description="List of security group IDs")
     subnets: List[str] = Field(default_factory=list, description="List of subnet IDs")
-=======
+
+
 class MemoryConfig(BaseModel):
     """Memory configuration for BedrockAgentCore."""
 
@@ -35,7 +35,6 @@
     def has_ltm(self) -> bool:
         """Check if LTM is enabled."""
         return self.mode == "STM_AND_LTM"
->>>>>>> c699e4c8
 
 
 class NetworkConfiguration(BaseModel):
