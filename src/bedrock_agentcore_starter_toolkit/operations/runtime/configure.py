--- conflicted
+++ resolved
@@ -146,14 +146,11 @@
     protocol: Optional[str] = None,
     non_interactive: bool = False,
     source_path: Optional[str] = None,
-<<<<<<< HEAD
     vpc_enabled: bool = False,
     vpc_subnets: Optional[List[str]] = None,
     vpc_security_groups: Optional[List[str]] = None,
-=======
     idle_timeout: Optional[int] = None,
     max_lifetime: Optional[int] = None,
->>>>>>> d07fa8d3
 ) -> ConfigureResult:
     """Configure Bedrock AgentCore application with deployment settings.
 
@@ -176,16 +173,13 @@
         protocol: agent server protocol, must be either HTTP or MCP or A2A
         non_interactive: Skip interactive prompts and use defaults
         source_path: Optional path to agent source code directory
-<<<<<<< HEAD
         vpc_enabled: Whether to enable VPC networking mode
         vpc_subnets: List of subnet IDs for VPC mode
         vpc_security_groups: List of security group IDs for VPC mode
-=======
         idle_timeout: Idle runtime session timeout in seconds (60-28800).
             If not specified, AWS API default (900s / 15 minutes) is used.
         max_lifetime: Maximum instance lifetime in seconds (60-28800).
             If not specified, AWS API default (28800s / 8 hours) is used.
->>>>>>> d07fa8d3
 
     Returns:
         ConfigureResult model with configuration details
