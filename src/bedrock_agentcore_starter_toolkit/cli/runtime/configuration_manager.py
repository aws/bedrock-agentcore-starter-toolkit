"""Configuration management for BedrockAgentCore runtime."""

import os
from pathlib import Path
from typing import Dict, Optional, Tuple

from ..common import _handle_error, _print_success, _prompt_with_default, console


class ConfigurationManager:
    """Manages interactive configuration prompts with existing configuration defaults."""

    def __init__(self, config_path: Path, non_interactive: bool = False, region: Optional[str] = None):
        """Initialize the ConfigPrompt with a configuration path.

        Args:
            config_path: Path to the configuration file
            non_interactive: If True, use defaults without prompting
            region: AWS region for checking existing memories (optional, from configure operation)
        """
        from ...utils.runtime.config import load_config_if_exists

        project_config = load_config_if_exists(config_path)
        self.existing_config = project_config.get_agent_config() if project_config else None
        self.non_interactive = non_interactive
        self.region = region

    def prompt_agent_name(self, suggested_name: str) -> str:
        """Prompt for agent name with a suggested default.

        Args:
            suggested_name: The suggested agent name based on entrypoint path

        Returns:
            The selected or entered agent name
        """
        if self.non_interactive:
            _print_success(f"Agent name (inferred): {suggested_name}")
            return suggested_name

        console.print(f"\n🏷️  [cyan]Inferred agent name[/cyan]: {suggested_name}")
        console.print("[dim]Press Enter to use this name, or type a different one (alphanumeric without '-')[/dim]")
        agent_name = _prompt_with_default("Agent name", suggested_name)

        if not agent_name:
            agent_name = suggested_name

        _print_success(f"Using agent name: [cyan]{agent_name}[/cyan]")
        return agent_name

    def prompt_execution_role(self) -> Optional[str]:
        """Prompt for execution role. Returns role name/ARN or None for auto-creation."""
        if self.non_interactive:
            _print_success("Will auto-create execution role")
            return None

        console.print("\n🔐 [cyan]Execution Role[/cyan]")
        console.print(
            "[dim]Press Enter to auto-create execution role, or provide execution role ARN/name to use existing[/dim]"
        )

        role = _prompt_with_default("Execution role ARN/name (or press Enter to auto-create)", "")

        if role:
            _print_success(f"Using existing execution role: [dim]{role}[/dim]")
            return role
        else:
            _print_success("Will auto-create execution role")
            return None

    def prompt_ecr_repository(self) -> tuple[Optional[str], bool]:
        """Prompt for ECR repository. Returns (repository, auto_create_flag)."""
        if self.non_interactive:
            _print_success("Will auto-create ECR repository")
            return None, True

        console.print("\n🏗️  [cyan]ECR Repository[/cyan]")
        console.print(
            "[dim]Press Enter to auto-create ECR repository, or provide ECR Repository URI to use existing[/dim]"
        )

        response = _prompt_with_default("ECR Repository URI (or press Enter to auto-create)", "")

        if response:
            _print_success(f"Using existing ECR repository: [dim]{response}[/dim]")
            return response, False
        else:
            _print_success("Will auto-create ECR repository")
            return None, True

    def prompt_s3_bucket(self) -> tuple[Optional[str], bool]:
        """Prompt for S3 bucket. Returns (bucket_uri, auto_create_flag)."""
        if self.non_interactive:
            _print_success("Will auto-create S3 bucket")
            return None, True

        console.print("\n🏗️  [cyan]S3 Bucket[/cyan]")
        console.print("[dim]Press Enter to auto-create S3 bucket, or provide S3 URI/path to use existing[/dim]")

        response = _prompt_with_default("S3 URI/path (or press Enter to auto-create)", "")

        if response:
            # Validate the bucket exists
            if self._validate_s3_bucket(response):
                _print_success(f"Using existing S3 bucket: [dim]{response}[/dim]")
                return response, False
            else:
                console.print(f"[red]Error: S3 bucket/path '{response}' does not exist or is not accessible[/red]")
                return self.prompt_s3_bucket()  # Retry
        else:
            _print_success("Will auto-create S3 bucket")
            return None, True

    def _validate_s3_bucket(self, s3_input: str) -> bool:
        """Validate that S3 bucket exists and is accessible."""
        try:
            import boto3
            from botocore.exceptions import ClientError

            # Parse bucket name from input
            if s3_input.startswith("s3://"):
                s3_path = s3_input[5:]
            else:
                s3_path = s3_input

            bucket_name = s3_path.split("/")[0]

            # Check if bucket exists and is accessible
            s3 = boto3.client("s3")

            # Get account_id from existing config or STS
            if self.existing_config and self.existing_config.aws.account:
                account_id = self.existing_config.aws.account
            else:
                sts = boto3.client("sts")
                account_id = sts.get_caller_identity()["Account"]

            s3.head_bucket(Bucket=bucket_name, ExpectedBucketOwner=account_id)
            return True

        except ClientError:
            return False
        except Exception:
            return False

    def prompt_oauth_config(self) -> Optional[dict]:
        """Prompt for OAuth configuration. Returns OAuth config dict or None."""
        if self.non_interactive:
            _print_success("Using default IAM authorization")
            return None

        console.print("\n🔐 [cyan]Authorization Configuration[/cyan]")
        console.print("[dim]By default, Bedrock AgentCore uses IAM authorization.[/dim]")

        existing_oauth = self.existing_config and self.existing_config.authorizer_configuration
        oauth_default = "yes" if existing_oauth else "no"

        response = _prompt_with_default("Configure OAuth authorizer instead? (yes/no)", oauth_default)

        if response.lower() in ["yes", "y"]:
            return self._configure_oauth()
        else:
            _print_success("Using default IAM authorization")
            return None

    def _configure_oauth(self) -> dict:
        """Configure OAuth settings and return config dict."""
        console.print("\n📋 [cyan]OAuth Configuration[/cyan]")

<<<<<<< HEAD
        # Get existing OAuth values
        existing_discovery_url = ""
        existing_client_ids = ""
        existing_audience = ""
        existing_allowed_scopes = ""
        existing_custom_claims = ""

        if (
            self.existing_config
            and self.existing_config.authorizer_configuration
            and "customJWTAuthorizer" in self.existing_config.authorizer_configuration
        ):
            jwt_config = self.existing_config.authorizer_configuration["customJWTAuthorizer"]
            existing_discovery_url = jwt_config.get("discoveryUrl", "")
            existing_client_ids = ",".join(jwt_config.get("allowedClients", []))
            existing_audience = ",".join(jwt_config.get("allowedAudience", []))
            existing_allowed_scopes = ",".join(jwt_config.get("allowedScopes", []))
            existing_custom_claims = ",".join(jwt_config.get("customClaims", []))

=======
>>>>>>> 31a37ff9
        # Prompt for discovery URL
        default_discovery_url = os.getenv("BEDROCK_AGENTCORE_DISCOVERY_URL", "")
        discovery_url = _prompt_with_default("Enter OAuth discovery URL", default_discovery_url)

        if not discovery_url:
            _handle_error("OAuth discovery URL is required")

        # Prompt for client IDs
        default_client_id = os.getenv("BEDROCK_AGENTCORE_CLIENT_ID", "")
        client_ids_input = _prompt_with_default("Enter allowed OAuth client IDs (comma-separated)", default_client_id)
        # Prompt for audience
        default_audience = os.getenv("BEDROCK_AGENTCORE_AUDIENCE", "")
        audience_input = _prompt_with_default("Enter allowed OAuth audience (comma-separated)", default_audience)
        # Prompt for allowed scopes
        default_allowed_scopes = existing_allowed_scopes or os.getenv("BEDROCK_AGENTCORE_ALLOWED_SCOPES", "")
        allowed_scopes_input = _prompt_with_default(
            "Enter allowed OAuth allowed scopes (comma-separated)", default_allowed_scopes
        )
        # Prompt for custom claims
        default_custom_claims = existing_custom_claims or os.getenv("BEDROCK_AGENTCORE_CUSTOM_CLAIMS", "")
        custom_claims_input = _prompt_with_default(
            "Enter allowed OAuth custom claims (comma-separated)", default_custom_claims
        )

        if not client_ids_input and not audience_input and not allowed_scopes_input and not custom_claims_input:
            _handle_error(
                "At least one client ID, one audience, one allowed scope, or one custom claims is required for OAuth configuration"  # noqa: E501
            )

        # Parse and return config
        client_ids = [cid.strip() for cid in client_ids_input.split(",") if cid.strip()]
        audience = [aud.strip() for aud in audience_input.split(", ") if aud.strip()]
        scopes = [scope.strip() for scope in allowed_scopes_input.split(", ") if scope.strip()]
        custom_claims = [
            custom_claim.strip() for custom_claim in custom_claims_input.split(", ") if custom_claim.strip()
        ]

        config: Dict = {
            "customJWTAuthorizer": {
                "discoveryUrl": discovery_url,
            }
        }

        if client_ids:
            config["customJWTAuthorizer"]["allowedClients"] = client_ids

        if audience:
            config["customJWTAuthorizer"]["allowedAudience"] = audience

        if scopes:
            config["customJWTAuthorizer"]["allowedScopes"] = scopes

        if custom_claims:
            config["customJWTAuthorizer"]["customClaims"] = custom_claims

        _print_success("OAuth authorizer configuration created")
        return config

    def prompt_request_header_allowlist(self) -> Optional[dict]:
        """Prompt for request header allowlist configuration. Returns allowlist config dict or None."""
        if self.non_interactive:
            _print_success("Using default request header configuration")
            return None

        console.print("\n🔒 [cyan]Request Header Allowlist[/cyan]")
        console.print("[dim]Configure which request headers are allowed to pass through to your agent.[/dim]")
        console.print("[dim]Common headers: Authorization, X-Amzn-Bedrock-AgentCore-Runtime-Custom-*[/dim]")

        # Get existing allowlist values
        existing_headers = ""
        if (
            self.existing_config
            and self.existing_config.request_header_configuration
            and "requestHeaderAllowlist" in self.existing_config.request_header_configuration
        ):
            existing_headers = ",".join(self.existing_config.request_header_configuration["requestHeaderAllowlist"])

        allowlist_default = "yes" if existing_headers else "no"
        response = _prompt_with_default("Configure request header allowlist? (yes/no)", allowlist_default)

        if response.lower() in ["yes", "y"]:
            return self._configure_request_header_allowlist()
        else:
            _print_success("Using default request header configuration")
            return None

    def _configure_request_header_allowlist(self) -> dict:
        """Configure request header allowlist and return config dict."""
        console.print("\n📋 [cyan]Request Header Allowlist Configuration[/cyan]")

        # Prompt for headers
        default_headers = "Authorization,X-Amzn-Bedrock-AgentCore-Runtime-Custom-*"
        headers_input = _prompt_with_default("Enter allowed request headers (comma-separated)", default_headers)

        if not headers_input:
            _handle_error("At least one request header must be specified for allowlist configuration")

        # Parse and validate headers
        headers = [header.strip() for header in headers_input.split(",") if header.strip()]

        if not headers:
            _handle_error("Empty request header allowlist provided")

        _print_success(f"Request header allowlist configured with {len(headers)} headers")

        return {"requestHeaderAllowlist": headers}

    def prompt_memory_type(self) -> tuple[bool, bool]:
        """Prompt user for memory configuration preference.

        Returns:
            Tuple of (enable_memory, enable_ltm)
        """
        console.print("\n[cyan]Memory Configuration[/cyan]")
        console.print("Short-term memory stores conversation within sessions.")
        console.print("Long-term memory extracts preferences and facts across sessions.")
        console.print()

        # First ask if they want memory at all
        enable_memory_response = _prompt_with_default("Enable memory for your agent? (yes/no)", "yes").strip().lower()

        enable_memory = enable_memory_response in ["yes", "y"]

        if not enable_memory:
            _print_success("Memory disabled")
            return False, False

        # If memory is enabled, ask about long-term memory
        console.print("\n[dim]Long-term memory extracts:[/dim]")
        console.print("  • User preferences (e.g., 'I prefer Python')")
        console.print("  • Semantic facts (e.g., 'My birthday is in January')")
        console.print("  • Session summaries")
        console.print()

        enable_ltm_response = _prompt_with_default("Enable long-term memory extraction? (yes/no)", "no").strip().lower()

        enable_ltm = enable_ltm_response in ["yes", "y"]

        if enable_ltm:
            _print_success("Long-term memory will be configured")
        else:
            _print_success("Using short-term memory only")

        return enable_memory, enable_ltm

    def prompt_memory_selection(self) -> Tuple[str, str]:
        """Prompt user to select existing memory or create new (no skip option).

        Returns:
            Tuple of (action, value) where:
            - action is "USE_EXISTING", "CREATE_NEW", "SKIP"
            - value is memory_id for USE_EXISTING, mode for CREATE_NEW, None for SKIP
        """
        if self.non_interactive:
            # In non-interactive mode, default to creating new STM
            return ("CREATE_NEW", "STM_ONLY")

        console.print("\n[cyan]Memory Configuration[/cyan]")
        console.print("[dim]Tip: Use --disable-memory flag to skip memory entirely[/dim]\n")

        # Try to list existing memories
        try:
            from ...operations.memory.manager import MemoryManager

            # Get region from passed parameter OR existing config
            region = self.region or (self.existing_config.aws.region if self.existing_config else None)

            if not region:
                # No region available - offer skip option
                console.print("[dim]No region configured yet[/dim]")
                console.print("\n[dim]Options:[/dim]")
                console.print("[dim]  • Press Enter to create new memory[/dim]")
                console.print("[dim]  • Type 's' to skip memory setup[/dim]")  # <-- ADD
                console.print()

                response = _prompt_with_default("Your choice", "").strip().lower()

                if response == "s" or response == "skip":  # <-- ADD
                    _print_success("Skipping memory configuration")
                    return ("SKIP", None)

                return self._prompt_new_memory_config()

            memory_manager = MemoryManager(region_name=region)
            existing_memories = memory_manager.list_memories(max_results=10)

            if existing_memories:
                console.print("[cyan]Existing memory resources found:[/cyan]")
                for i, mem in enumerate(existing_memories, 1):
                    # Display memory summary
                    mem_id = mem.get("id", "unknown")
                    mem_name = mem.get("name", "")
                    if "memory-" in mem_id:
                        display_name = mem_id.split("memory-")[0] + "memory"
                    else:
                        display_name = mem_name or mem_id[:40]

                    console.print(f"  {i}. [bold]{display_name}[/bold]")
                    if mem.get("description"):
                        console.print(f"     [dim]{mem.get('description')}[/dim]")
                    console.print(f"     [dim]ID: {mem_id}[/dim]")

                console.print("\n[dim]Options:[/dim]")
                console.print("[dim]  • Enter a number to use existing memory[/dim]")
                console.print("[dim]  • Press Enter to create new memory[/dim]")
                console.print("[dim]  • Type 's' to skip memory setup[/dim]")

                response = _prompt_with_default("Your choice", "").strip().lower()

                if response == "s" or response == "skip":
                    _print_success("Skipping memory configuration")
                    return ("SKIP", None)
                elif response.isdigit():
                    idx = int(response) - 1
                    if 0 <= idx < len(existing_memories):
                        selected = existing_memories[idx]
                        _print_success(f"Using existing memory: {selected.get('name', selected.get('id'))}")
                        return ("USE_EXISTING", selected.get("id"))
            else:
                # No existing memories found
                console.print("[yellow]No existing memory resources found in your account[/yellow]")
                console.print("\n[dim]Options:[/dim]")
                console.print("[dim]  • Press Enter to create new memory[/dim]")
                console.print("[dim]  • Type 's' to skip memory setup[/dim]")
                console.print()

                response = _prompt_with_default("Your choice", "").strip().lower()

                if response == "s" or response == "skip":
                    _print_success("Skipping memory configuration")
                    return ("SKIP", None)

        except Exception as e:
            console.print(f"[dim]Could not list existing memories: {e}[/dim]")

        # Fall back to creating new memory
        return self._prompt_new_memory_config()

    def _prompt_new_memory_config(self) -> Tuple[str, str]:
        """Prompt for new memory configuration - LTM yes/no only."""
        console.print("[green]✓ Short-term memory will be enabled (default)[/green]")
        console.print("  • Stores conversations within sessions")
        console.print("  • Provides immediate context recall")
        console.print()
        console.print("[cyan]Optional: Long-term memory[/cyan]")
        console.print("  • Extracts user preferences across sessions")
        console.print("  • Remembers facts and patterns")
        console.print("  • Creates session summaries")
        console.print("  • [dim]Note: Takes 120-180 seconds to process[/dim]")
        console.print()

        response = _prompt_with_default("Enable long-term memory? (yes/no)", "no").strip().lower()

        if response in ["yes", "y"]:
            _print_success("Configuring short-term + long-term memory")
            return ("CREATE_NEW", "STM_AND_LTM")
        else:
            _print_success("Using short-term memory only")
            return ("CREATE_NEW", "STM_ONLY")<|MERGE_RESOLUTION|>--- conflicted
+++ resolved
@@ -167,7 +167,6 @@
         """Configure OAuth settings and return config dict."""
         console.print("\n📋 [cyan]OAuth Configuration[/cyan]")
 
-<<<<<<< HEAD
         # Get existing OAuth values
         existing_discovery_url = ""
         existing_client_ids = ""
@@ -187,8 +186,6 @@
             existing_allowed_scopes = ",".join(jwt_config.get("allowedScopes", []))
             existing_custom_claims = ",".join(jwt_config.get("customClaims", []))
 
-=======
->>>>>>> 31a37ff9
         # Prompt for discovery URL
         default_discovery_url = os.getenv("BEDROCK_AGENTCORE_DISCOVERY_URL", "")
         discovery_url = _prompt_with_default("Enter OAuth discovery URL", default_discovery_url)
