# QuickStart: A Fully Managed MCP Server in 5 Minutes! 🚀

Amazon Bedrock AgentCore Gateway provides an easy and secure way for developers to build, deploy, discover, and connect to tools at scale. AI agents need tools to perform real-world tasks—from querying databases to sending messages to analyzing documents. With Gateway, developers can convert APIs, Lambda functions, and existing services into Model Context Protocol (MCP)-compatible tools and make them available to agents through Gateway endpoints with just a few lines of code. Gateway supports OpenAPI, Smithy, and Lambda as input types, and is the only solution that provides both comprehensive ingress authentication and egress authentication in a fully-managed service. Gateway eliminates weeks of custom code development, infrastructure provisioning, and security implementation so developers can focus on building innovative agent applications.

In this quick start guide you will learn how to set up a Gateway and integrate it into your agents using the AgentCore Starter Toolkit. You can find more comprehensive guides and examples [**here**](https://github.com/awslabs/amazon-bedrock-agentcore-samples/tree/main/01-tutorials/02-AgentCore-gateway).

**Note: The AgentCore Starter Toolkit is intended to help developers get started quickly. The Boto3 Python library provides the most comprehensive set of operations for Gateways and Targets. You can find the Boto3 documentation [here](https://boto3.amazonaws.com/v1/documentation/api/latest/reference/services/bedrock-agentcore-control.html). For complete documentation see the [**developer guide**](https://docs.aws.amazon.com/bedrock-agentcore/latest/devguide/gateway.html)**

## Prerequisites

Before starting, make sure you have:

- **AWS Account** with credentials configured (`aws configure`)
- **Python 3.10+** installed
- **IAM Permissions** for creating roles, Lambda functions, and using Bedrock AgentCore
- **Model Access** - Enable Anthropic’s Claude Sonnet 3.7 in the Bedrock console (or another model for the demo agent)

## Step 1: Setup and Install

```bash
mkdir agentcore-gateway-quickstart
cd agentcore-gateway-quickstart
python3 -m venv .venv
<<<<<<< HEAD
source .venv/bin/activate
```
=======
source .venv/bin/activate  # On Windows: .venv\Scripts\activate
>>>>>>> 94c8bd00

```

**Install Dependencies**

```bash
pip install boto3
pip install bedrock-agentcore-starter-toolkit
pip install strands-agents
```


## Step 2: Create Gateway Setup Script

Create a new file called `setup_gateway.py` with the following complete code.

```python
"""
Setup script to create Gateway with Lambda target and save configuration
Run this first: python setup_gateway.py
"""

from bedrock_agentcore_starter_toolkit.operations.gateway.client import GatewayClient
import json
import logging
import time

def setup_gateway():
    # Configuration
    region = "us-east-1"  # Change to your preferred region

    print("🚀 Setting up AgentCore Gateway...")
    print(f"Region: {region}\n")

    # Initialize client
    client = GatewayClient(region_name=region)
    client.logger.setLevel(logging.INFO)

    # Step 2.1: Create OAuth authorizer
    print("Step 2.1: Creating OAuth authorization server...")
    cognito_response = client.create_oauth_authorizer_with_cognito("TestGateway")
    print("✓ Authorization server created\n")

    # Step 2.2: Create Gateway
    print("Step 2.2: Creating Gateway...")
    gateway = client.create_mcp_gateway(
        # the name of the Gateway - if you don't set one, one will be generated.
        name=None,
        # the role arn that the Gateway will use - if you don't set one, one will be created.
        # NOTE: if you are using your own role make sure it has a trust policy that trusts bedrock-agentcore.amazonaws.com
        role_arn=None,
        # the OAuth authorization server details. If you are providing your own authorization server,
        # then pass an input of the following form: {"customJWTAuthorizer": {"allowedClients": ["<INSERT CLIENT ID>"], "discoveryUrl": "<INSERT DISCOVERY URL">}}
        authorizer_config=cognito_response["authorizer_config"],
        # enable semantic search
        enable_semantic_search=True,
    )
    print(f"✓ Gateway created: {gateway['gatewayUrl']}\n")

    # If role_arn was not provided, fix IAM permissions
    # NOTE: This is handled internally by the toolkit when no role is provided
    client.fix_iam_permissions(gateway)
    print("⏳ Waiting 30s for IAM propagation...")
    time.sleep(30)
    print("✓ IAM permissions configured\n")

    # Step 2.3: Add Lambda target
    print("Step 2.3: Adding Lambda target...")
    lambda_target = client.create_mcp_gateway_target(
        # the gateway created in the previous step
        gateway=gateway,
        # the name of the Target - if you don't set one, one will be generated.
        name=None,
        # the type of the Target
        target_type="lambda",
        # the target details - set this to define your own lambda if you pre-created one.
        # Otherwise leave this None and one will be created for you.
        target_payload=None,
        # you will see later in the tutorial how to use this to connect to APIs using API keys and OAuth credentials.
        credentials=None,
    )
    print("✓ Lambda target added\n")

    # Step 2.4: Save configuration for agent
    config = {
        "gateway_url": gateway["gatewayUrl"],
        "gateway_id": gateway["gatewayId"],
        "region": region,
        "client_info": cognito_response["client_info"]
    }

    with open("gateway_config.json", "w") as f:
        json.dump(config, f, indent=2)

    print("=" * 60)
    print("✅ Gateway setup complete!")
    print(f"Gateway URL: {gateway['gatewayUrl']}")
    print(f"Gateway ID: {gateway['gatewayId']}")
    print("\nConfiguration saved to: gateway_config.json")
    print("\nNext step: Run 'python run_agent.py' to test your Gateway")
    print("=" * 60)

    return config

if __name__ == "__main__":
    setup_gateway()
```

See below for step-by-step understanding of each component.

<details>
<summary>
<strong>📚 Understanding the Setup Script - Step by Step Explanation</strong>
</summary>

#### Import Required Libraries

First, import the necessary libraries for gateway creation and configuration.

```python
from bedrock_agentcore_starter_toolkit.operations.gateway.client import GatewayClient
import json
import logging
import time
```

#### Create the Setup Function

Initialize the setup function with your AWS region configuration.

```python
def setup_gateway():
    # Configuration
    region = "us-east-1"  # Change to your preferred region

    print("🚀 Setting up AgentCore Gateway...")
    print(f"Region: {region}\n")

    # Initialize client
    client = GatewayClient(region_name=region)
    client.logger.setLevel(logging.INFO)
```

### Step 2.1: Creating an OAuth Authorization Server

🔑 Gateways are secured by OAuth authorization servers which ensure that only allowed users can access your Gateway. Let’s create an OAuth authorization server using Amazon Cognito.

```python
    # Step 2.1: Create OAuth authorizer
    print("Step 2.1: Creating OAuth authorization server...")
    cognito_response = client.create_oauth_authorizer_with_cognito("TestGateway")
    print("✓ Authorization server created\n")
```

**What happens here**: This creates a Cognito user pool with OAuth 2.0 client credentials flow configured. You’ll get a client ID and secret that can be used to obtain access tokens.

### Step 2.2: Creating a Gateway

🌉 Now, let’s create a Gateway. The Gateway acts as your MCP server endpoint that agents will connect to.

```python
    # Step 2.2: Create Gateway
    print("Step 2.2: Creating Gateway...")
    gateway = client.create_mcp_gateway(
        # the name of the Gateway - if you don't set one, one will be generated.
        name=None,
        # the role arn that the Gateway will use - if you don't set one, one will be created.
        # NOTE: if you are using your own role make sure it has a trust policy that trusts bedrock-agentcore.amazonaws.com
        role_arn=None,
        # the OAuth authorization server details. If you are providing your own authorization server,
        # then pass an input of the following form: {"customJWTAuthorizer": {"allowedClients": ["<INSERT CLIENT ID>"], "discoveryUrl": "<INSERT DISCOVERY URL">}}
        authorizer_config=cognito_response["authorizer_config"],
        # enable semantic search
        enable_semantic_search=True,
    )
    print(f"✓ Gateway created: {gateway['gatewayUrl']}\n")

    # If role_arn was not provided, fix IAM permissions
    # NOTE: This is handled internally by the toolkit when no role is provided
    client.fix_iam_permissions(gateway)
    print("⏳ Waiting 30s for IAM propagation...")
    time.sleep(30)
    print("✓ IAM permissions configured\n")
```

**What happens here**: Creates a Gateway with MCP protocol support, configures OAuth authorization, and enables semantic search for tool discovery. If you don’t provide a role, one is created and configured automatically.

### Step 2.3: Adding Lambda Targets

🛠️ Let’s add a Lambda function target. This code will automatically create a Lambda function with weather and time tools.

```python
    # Step 2.3: Add Lambda target
    print("Step 2.3: Adding Lambda target...")
    lambda_target = client.create_mcp_gateway_target(
        # the gateway created in the previous step
        gateway=gateway,
        # the name of the Target - if you don't set one, one will be generated.
        name=None,
        # the type of the Target
        target_type="lambda",
        # the target details - set this to define your own lambda if you pre-created one.
        # Otherwise leave this None and one will be created for you.
        target_payload=None,
        # you will see later in the tutorial how to use this to connect to APIs using API keys and OAuth credentials.
        credentials=None,
    )
    print("✓ Lambda target added\n")
```

**What happens here**: Creates a test Lambda function with two tools (get_weather and get_time) and registers it as a target in your Gateway.

### Step 2.4: Save Configuration

Save the gateway configuration to a file for use by the agent.

```python
    # Step 2.4: Save configuration for agent
    config = {
        "gateway_url": gateway["gatewayUrl"],
        "gateway_id": gateway["gatewayId"],
        "region": region,
        "client_info": cognito_response["client_info"]
    }

    with open("gateway_config.json", "w") as f:
        json.dump(config, f, indent=2)

    print("=" * 60)
    print("✅ Gateway setup complete!")
    print(f"Gateway URL: {gateway['gatewayUrl']}")
    print(f"Gateway ID: {gateway['gatewayId']}")
    print("\nConfiguration saved to: gateway_config.json")
    print("\nNext step: Run 'python run_agent.py' to test your Gateway")
    print("=" * 60)

    return config

if __name__ == "__main__":
    setup_gateway()
```

</details>

### Run the Setup

Execute the setup script to create your Gateway and Lambda target.

```bash
python setup_gateway.py
```

**What to expect**: The script will take about 2-3 minutes to complete. You’ll see progress messages for each step.

## Step 3: Using the Gateway with an Agent

Create a new file called `run_agent.py` with the following code:

```python
"""
Agent script to test the Gateway
Run this after setup: python run_agent.py
"""

from strands import Agent
from strands.models import BedrockModel
from strands.tools.mcp.mcp_client import MCPClient
from mcp.client.streamable_http import streamablehttp_client
from bedrock_agentcore_starter_toolkit.operations.gateway.client import GatewayClient
import json
import sys

def create_streamable_http_transport(mcp_url: str, access_token: str):
    return streamablehttp_client(mcp_url, headers={"Authorization": f"Bearer {access_token}"})

def get_full_tools_list(client):
    """Get all tools with pagination support"""
    more_tools = True
    tools = []
    pagination_token = None
    while more_tools:
        tmp_tools = client.list_tools_sync(pagination_token=pagination_token)
        tools.extend(tmp_tools)
        if tmp_tools.pagination_token is None:
            more_tools = False
        else:
            more_tools = True
            pagination_token = tmp_tools.pagination_token
    return tools

def run_agent():
    # Load configuration
    try:
        with open("gateway_config.json", "r") as f:
            config = json.load(f)
    except FileNotFoundError:
        print("❌ Error: gateway_config.json not found!")
        print("Please run 'python setup_gateway.py' first to create the Gateway.")
        sys.exit(1)

    gateway_url = config["gateway_url"]
    client_info = config["client_info"]

    # Get access token for the agent
    print("Getting access token...")
    client = GatewayClient(region_name=config["region"])
    access_token = client.get_access_token_for_cognito(client_info)
    print("✓ Access token obtained\n")

    # Model configuration - change if needed
    model_id = "anthropic.claude-3-7-sonnet-20250219-v1:0"

    print("🤖 Starting AgentCore Gateway Test Agent")
    print(f"Gateway URL: {gateway_url}")
    print(f"Model: {model_id}")
    print("-" * 60)

    # Setup Bedrock model
    bedrockmodel = BedrockModel(
        inference_profile_id=model_id,
        streaming=True,
    )

    # Setup MCP client
    mcp_client = MCPClient(lambda: create_streamable_http_transport(gateway_url, access_token))

    with mcp_client:
        # List available tools
        tools = get_full_tools_list(mcp_client)
        print(f"\n📋 Available tools: {[tool.tool_name for tool in tools]}")
        print("-" * 60)

        # Create agent
        agent = Agent(model=bedrockmodel, tools=tools)

        # Interactive loop
        print("\n💬 Interactive Agent Ready!")
        print("Try asking: 'What's the weather in Seattle?'")
        print("Type 'exit', 'quit', or 'bye' to end.\n")

        while True:
            user_input = input("You: ")
            if user_input.lower() in ["exit", "quit", "bye"]:
                print("👋 Goodbye!")
                break

            print("\n🤔 Thinking...\n")
            response = agent(user_input)
            print(f"\nAgent: {response.message.get('content', response)}\n")

if __name__ == "__main__":
    run_agent()
```

### Run Your Agent

Test your Gateway by running the agent and interacting with the tools.

```bash
python run_agent.py
```

That’s it! The agent will start and you can ask questions like:

- “What’s the weather in Seattle?”
- “What time is it in New York?”

## What You’ve Built

- **MCP Server (Gateway)**: A managed endpoint at `https://gateway-id.gateway.bedrock-agentcore.region.amazonaws.com/mcp`
- **Lambda Tools**: Mock functions that return test data (weather: “72°F, Sunny”, time: “2:30 PM”)
- **OAuth Authentication**: Secure access using Cognito tokens
- **AI Agent**: Claude-powered assistant that can discover and use your tools

---
## **🥳🥳🥳 Congratulations - you successfully built an agent with MCP tools powered by AgentCore Gateway!**
---




## Troubleshooting

|Issue                      |Solution                                                                     |
|---------------------------|-----------------------------------------------------------------------------|
|“No module named ‘strands’”|Run: `pip install strands-agents`                                            |
|“Model not enabled”        |Enable Claude Sonnet 3.7 in Bedrock console → Model access                   |
|“AccessDeniedException”    |Check IAM permissions for `bedrock-agentcore:*`                              |
|Gateway not responding     |Wait 30-60 seconds after creation for DNS propagation                        |
|OAuth token expired        |Tokens expire after 1 hour, get new one with `get_access_token_for_cognito()`|


## Quick Validation

```bash
# Check your Gateway is working
curl -X POST YOUR_GATEWAY_URL \
  -H "Authorization: Bearer YOUR_TOKEN" \
  -H "Content-Type: application/json" \
  -d '{"jsonrpc":"2.0","id":1,"method":"tools/list","params":{}}'

# Watch live logs
aws logs tail /aws/bedrock-agentcore/gateways/YOUR_GATEWAY_ID --follow
```

## Cleanup

Create `cleanup_gateway.py`:

```python
from bedrock_agentcore_starter_toolkit.operations.gateway.client import GatewayClient
import json

with open("gateway_config.json", "r") as f:
    config = json.load(f)

client = GatewayClient(region_name=config["region"])
client.cleanup_gateway(config["gateway_id"], config["client_info"])
print("✅ Cleanup complete!")
```

Run: `python cleanup_gateway.py`


### Next Steps

- **Add Your Own APIs**: Extend your Gateway with OpenAPI specifications for real services
- **Custom Lambda Tools**: Create Lambda functions with your business logic
- **Production Setup**: Configure VPC endpoints, custom domains, and monitoring

## Adding Your Own APIs

### NASA API Integration

Integrate real APIs like NASA’s Astronomy Picture of the Day. Get your API key from https://api.nasa.gov/ (instant via email), then create `add_nasa_api.py`:

 This example shows how to add external REST APIs to your Gateway, making them available as tools for your agent.


```python
from bedrock_agentcore_starter_toolkit.operations.gateway.client import GatewayClient
import json

with open("gateway_config.json", "r") as f:
    config = json.load(f)

client = GatewayClient(region_name=config["region"])

nasa_spec = {
    "openapi": "3.0.0",
    "info": {"title": "NASA API", "version": "1.0.0"},
    "servers": [{"url": "https://api.nasa.gov"}],
    "paths": {
        "/planetary/apod": {
            "get": {
                "operationId": "getAstronomyPictureOfDay",
                "summary": "Get NASA's Astronomy Picture of the Day",
                "parameters": [
                    {
                        "name": "date",
                        "in": "query",
                        "required": False,
                        "schema": {"type": "string"},
                        "description": "Date in YYYY-MM-DD format"
                    }
                ],
                "responses": {
                    "200": {
                        "description": "Success",
                        "content": {
                            "application/json": {
                                "schema": {
                                    "type": "object",
                                    "properties": {
                                        "title": {"type": "string"},
                                        "explanation": {"type": "string"},
                                        "url": {"type": "string"}
                                    }
                                }
                            }
                        }
                    }
                }
            }
        }
    }
}

gateway = client.client.get_gateway(gatewayIdentifier=config["gateway_id"])

nasa_target = client.create_mcp_gateway_target(
    gateway=gateway,
    name="NasaApi",
    target_type="openApiSchema",
    target_payload={"inlinePayload": json.dumps(nasa_spec)},
    credentials={
        "api_key": "YOUR_NASA_API_KEY",  # Replace with your key
        "credential_location": "QUERY_PARAMETER",
        "credential_parameter_name": "api_key"
    }
)

print(f"✓ NASA API added! Try: 'Get NASA's astronomy picture for 2024-12-25'")
print("Run 'python run_agent.py' and try: 'Get NASA's astronomy picture for 2024-12-25'")
```

### Custom Lambda Tools

Create your own Lambda functions with custom business logic and add them as Gateway targets. Lambda targets allow you to implement any custom tool logic in Python, Node.js, or other supported runtimes.

<details>
<summary>
<strong> ➡️ Creating Custom Lambda Tools</strong>
</summary>

Create a file `create_custom_lambda.py`:

```python
"""Create a custom Lambda function and add it as a Gateway target"""

import boto3
import json
import io
import zipfile
import time
from bedrock_agentcore_starter_toolkit.operations.gateway.client import GatewayClient

def create_custom_lambda(region, gateway_role_arn):
    lambda_client = boto3.client('lambda', region_name=region)
    iam = boto3.client('iam')

    # Lambda code
    lambda_code = '''
import json

def lambda_handler(event, context):
    tool_name = context.client_context.custom.get('bedrockAgentCoreToolName', 'unknown')

    if 'calculate_sum' in tool_name:
        a = event.get('a', 0)
        b = event.get('b', 0)
        return {
            'statusCode': 200,
            'body': json.dumps({'result': a + b})
        }
    elif 'multiply' in tool_name:
        x = event.get('x', 0)
        y = event.get('y', 0)
        return {
            'statusCode': 200,
            'body': json.dumps({'result': x * y})
        }

    return {'statusCode': 200, 'body': json.dumps({'error': 'Unknown tool'})}
'''

    # Create zip
    zip_buffer = io.BytesIO()
    with zipfile.ZipFile(zip_buffer, 'w', zipfile.ZIP_DEFLATED) as zip_file:
        zip_file.writestr('lambda_function.py', lambda_code)
    zip_buffer.seek(0)

    # Create execution role
    role_name = 'CustomCalculatorLambdaRole'
    try:
        role = iam.create_role(
            RoleName=role_name,
            AssumeRolePolicyDocument=json.dumps({
                "Version": "2012-10-17",
                "Statement": [{
                    "Effect": "Allow",
                    "Principal": {"Service": "lambda.amazonaws.com"},
                    "Action": "sts:AssumeRole"
                }]
            })
        )
        iam.attach_role_policy(
            RoleName=role_name,
            PolicyArn='arn:aws:iam::aws:policy/service-role/AWSLambdaBasicExecutionRole'
        )
        role_arn = role['Role']['Arn']
        print(f"Created Lambda execution role: {role_arn}")
        time.sleep(10)
    except iam.exceptions.EntityAlreadyExistsException:
        role = iam.get_role(RoleName=role_name)
        role_arn = role['Role']['Arn']

    # Create Lambda
    function_name = 'CustomCalculatorFunction'
    try:
        response = lambda_client.create_function(
            FunctionName=function_name,
            Runtime='python3.9',
            Role=role_arn,
            Handler='lambda_function.lambda_handler',
            Code={'ZipFile': zip_buffer.read()},
            Description='Custom calculator for AgentCore Gateway'
        )
        lambda_arn = response['FunctionArn']
        print(f"Created Lambda: {lambda_arn}")

        lambda_client.add_permission(
            FunctionName=function_name,
            StatementId='AllowAgentCoreInvoke',
            Action='lambda:InvokeFunction',
            Principal=gateway_role_arn
        )
    except lambda_client.exceptions.ResourceConflictException:
        response = lambda_client.get_function(FunctionName=function_name)
        lambda_arn = response['Configuration']['FunctionArn']
        print(f"Lambda already exists: {lambda_arn}")

    return lambda_arn

# Main execution
with open("gateway_config.json", "r") as f:
    config = json.load(f)

client = GatewayClient(region_name=config["region"])
gateway = client.client.get_gateway(gatewayIdentifier=config["gateway_id"])

print("Creating custom Lambda function...")
lambda_arn = create_custom_lambda(config["region"], gateway["roleArn"])

# Add as target
target_payload = {
    "lambdaArn": lambda_arn,
    "toolSchema": {
        "inlinePayload": [
            {
                "name": "calculate_sum",
                "description": "Add two numbers",
                "inputSchema": {
                    "type": "object",
                    "properties": {
                        "a": {"type": "number", "description": "First number"},
                        "b": {"type": "number", "description": "Second number"}
                    },
                    "required": ["a", "b"]
                }
            },
            {
                "name": "multiply",
                "description": "Multiply two numbers",
                "inputSchema": {
                    "type": "object",
                    "properties": {
                        "x": {"type": "number", "description": "First number"},
                        "y": {"type": "number", "description": "Second number"}
                    },
                    "required": ["x", "y"]
                }
            }
        ]
    }
}

target = client.create_mcp_gateway_target(
    gateway=gateway,
    name="CustomCalculator",
    target_type="lambda",
    target_payload=target_payload
)

print(f"✓ Custom Lambda target added: {target['targetId']}")
print("\nRun 'python run_agent.py' and try: 'Calculate the sum of 42 and 58'")
```

Run: `python create_custom_lambda.py` then `python run_agent.py` to test.

</details>

If you're excited and want to learn more about Gateways and the other Target types. Continue through this guide.

### Adding OpenAPI Targets

Let's add an OpenAPI target. This code uses the OpenAPI schema for a NASA API that provides Mars weather information. You can get an API key sent to your email in a minute by filling out the form here: https://api.nasa.gov/.

**Open API Spec for NASA Mars weather API**
<div style="max-height: 200px; overflow: auto;">

```python
nasa_open_api_payload = {
  "openapi": "3.0.3",
  "info": {
    "title": "NASA InSight Mars Weather API",
    "description": "Returns per‑Sol weather summaries from the InSight lander for the seven most recent Martian sols.",
    "version": "1.0.0"
  },
  "servers": [
    {
      "url": "https://api.nasa.gov"
    }
  ],
  "paths": {
    "/insight_weather/": {
      "get": {
        "summary": "Retrieve latest InSight Mars weather data",
        "operationId": "getInsightWeather",
        "parameters": [
          {
            "name": "feedtype",
            "in": "query",
            "required": true,
            "description": "Response format (only \"json\" is supported).",
            "schema": {
              "type": "string",
              "enum": [
                "json"
              ]
            }
          },
          {
            "name": "ver",
            "in": "query",
            "required": true,
            "description": "API version string. (only \"1.0\" supported)",
            "schema": {
              "type": "string",
              "enum": [
                "1.0"
              ]
            }
          }
        ],
        "responses": {
          "200": {
            "description": "Successful response – weather data per Martian sol.",
            "content": {
              "application/json": {
                "schema": {
                  "$ref": "#/components/schemas/InsightWeatherResponse"
                }
              }
            }
          },
          "400": {
            "description": "Bad request – missing or invalid parameters."
          },
          "429": {
            "description": "Too many requests – hourly rate limit exceeded (2 000 hits/IP)."
          },
          "500": {
            "description": "Internal server error."
          }
        }
      }
    }
  },
  "components": {
    "schemas": {
      "InsightWeatherResponse": {
        "type": "object",
        "required": [
          "sol_keys"
        ],
        "description": "Top‑level object keyed by sol numbers plus metadata.",
        "properties": {
          "sol_keys": {
            "type": "array",
            "description": "List of sols (as strings) included in this payload.",
            "items": {
              "type": "string"
            }
          },
          "validity_checks": {
            "type": "object",
            "additionalProperties": {
              "$ref": "#/components/schemas/ValidityCheckPerSol"
            },
            "description": "Data‑quality provenance per sol and sensor."
          }
        },
        "additionalProperties": {
          "oneOf": [
            {
              "$ref": "#/components/schemas/SolWeather"
            }
          ]
        }
      },
      "SolWeather": {
        "type": "object",
        "properties": {
          "AT": {
            "$ref": "#/components/schemas/SensorData"
          },
          "HWS": {
            "$ref": "#/components/schemas/SensorData"
          },
          "PRE": {
            "$ref": "#/components/schemas/SensorData"
          },
          "WD": {
            "$ref": "#/components/schemas/WindDirection"
          },
          "Season": {
            "type": "string",
            "enum": [
              "winter",
              "spring",
              "summer",
              "fall"
            ]
          },
          "First_UTC": {
            "type": "string",
            "format": "date-time"
          },
          "Last_UTC": {
            "type": "string",
            "format": "date-time"
          }
        }
      },
      "SensorData": {
        "type": "object",
        "properties": {
          "av": {
            "type": "number"
          },
          "ct": {
            "type": "number"
          },
          "mn": {
            "type": "number"
          },
          "mx": {
            "type": "number"
          }
        }
      },
      "WindDirection": {
        "type": "object",
        "properties": {
          "most_common": {
            "$ref": "#/components/schemas/WindCompassPoint"
          }
        },
        "additionalProperties": {
          "$ref": "#/components/schemas/WindCompassPoint"
        }
      },
      "WindCompassPoint": {
        "type": "object",
        "properties": {
          "compass_degrees": {
            "type": "number"
          },
          "compass_point": {
            "type": "string"
          },
          "compass_right": {
            "type": "number"
          },
          "compass_up": {
            "type": "number"
          },
          "ct": {
            "type": "number"
          }
        }
      },
      "ValidityCheckPerSol": {
        "type": "object",
        "properties": {
          "AT": {
            "$ref": "#/components/schemas/SensorValidity"
          },
          "HWS": {
            "$ref": "#/components/schemas/SensorValidity"
          },
          "PRE": {
            "$ref": "#/components/schemas/SensorValidity"
          },
          "WD": {
            "$ref": "#/components/schemas/SensorValidity"
          }
        }
      },
      "SensorValidity": {
        "type": "object",
        "properties": {
          "sol_hours_with_data": {
            "type": "array",
            "items": {
              "type": "integer",
              "minimum": 0,
              "maximum": 23
            }
          },
          "valid": {
            "type": "boolean"
          }
        }
      }
    }
  }
}
```
</div>
<br/>

Use the following code to add an Open API target.
**Note: don't forget to add your api_key below.**
```python hl_lines="8"
open_api_target = client.create_mcp_gateway_target(
    gateway=gateway,
    name=None,
    target_type="openApiSchema",
    # the API spec to use (note don't forget to )
    target_payload={
        "inlinePayload": json.dumps(nasa_open_api_payload)
    },
    # the credentials to use when interacting with this API
    credentials={
        "api_key": "<INSERT KEY>",
        "credential_location": "QUERY_PARAMETER",
        "credential_parameter_name": "api_key"
    }
)
```
<details>
<summary>
<strong> ➡️ Advanced OpenAPI Configurations (Import API specs from S3 + set up APIs with OAuth)
</strong>
</summary>
You can also use an OpenAPI specification stored in S3 buckets by passing the following `target_payload` field. **⚠️ Note don't forget to fill in the S3 URI below.**
```python hl_lines="6"
{
    "s3": {
        "uri": "<INSERT S3 URI>"
    }
}
```

If you have an API that uses a key stored in a header value you can set the `credentials` field to the following.
**Note don't forget to fill in the api key and parameter name below.**
```json hl_lines="2 4"
{
    "api_key": "<INSERT KEY>",
    "credential_location": "HEADER",
    "credential_parameter_name": "<INSERT HEADER VALUE>"
}
```

Alternatively if you have an API that uses OAuth, set the `credentials` field to the following. **⚠️ Note don't forget to fill in all of the information below.**
```json hl_lines="6-13"
{
  "oauth2_provider_config": {
    "customOauth2ProviderConfig": {
      "oauthDiscovery": {
        "authorizationServerMetadata": {
          "issuer": "<INSERT ISSUER URL>",
          "authorizationEndpoint": "<INSERT AUTHORIZATION ENDPOINT>",
          "tokenEndpoint": "<INSERT TOKEN ENDPOINT>"
        }
      },
      "clientId": "<INSERT CLIENT ID>",
      "clientSecret": "<INSERT CLIENT SECRET>"
    }
  }
}
```
There are other supported `oauth_2_provider` types including Microsoft, GitHub, Google, Salesforce, and Slack. For information on the structure of those provider configs see the [identity documentation](https://docs.aws.amazon.com/bedrock-agentcore/latest/devguide/identity-idps.html).
</details>

### Adding Smithy API Model Targets
Let's add a Smithy API model target. Many AWS services use Smithy API models to describe their APIs. [This AWS-maintained GitHub repository](https://github.com/aws/api-models-aws/tree/main/models) has over the models of 350+ AWS services for download. For quick testing, we've made it possible to use a few of these models in the AgentCore Gateway without downloading them or storing them in S3. To create a Smithy API model target for DynamoDB simply run:

```python
# create a Smithy API model target for DynamoDB
smithy_target = client.create_mcp_gateway_target(gateway=gateway, name=None, target_type="smithyModel")
```

<details>
<summary>
<strong> ➡️ Add more Smithy API model targets</strong>
</summary>

Create a Smithy API model target from a Smithy API model stored in S3. **⚠️ Note don't forget to fill in the S3 URI below.**
```python hl_lines="7"
# create a Smithy API model target from a Smithy API model stored in S3
open_api_target = client.create_mcp_gateway_target(
    gateway=gateway,
    name=None,
    target_type="smithyModel",
    target_payload={
        "s3": {
            "uri": "<INSERT S3 URI>"
        }
    },
)
```

Create a Smithy API model target from a Smithy API model inline. **⚠️ Note don't forget to load the Smithy model JSON into the smithy_model_json variable.**
```python hl_lines="6"
# create a Smithy API model target from a Smithy API model stored in S3
open_api_target = client.create_mcp_gateway_target(
    gateway=gateway,
    name=None,
    target_type="smithyModel",
    target_payload={
        "inlinePayload": json.dumps(smithy_model_json)
    },
)
```
</details>
<br/>
<details>
<summary><h2 style="display:inline">➡️ More Operations on Gateways and Targets (Create, Read, Update, Delete, List) </h2></summary>


<details>
<summary>Advanced: AWS PrivateLink for VPC Connectivity</summary>

Create private connection between your VPC and Gateway:

```bash
aws ec2 create-vpc-endpoint \
    --vpc-id vpc-12345678 \
    --service-name com.amazonaws.region.bedrock-agentcore.gateway
```

</details>

While the Starter Toolkit makes it easy to get started, the Boto3 Python client has a more complete set of operations including those for creating, reading, updating, deleting, and listing Gateways and Targets. Let's see how to use Boto3 to carry out these operations on Gateways and Targets.

### Setup

Instantiate the client
```python
import boto3

boto_client = boto3.client("bedrock-agentcore-control",
                           region_name="us-east-1")
```

### Listing Gateways/Targets
Run the below code to list all of the Gateways in your account.
```python
# list gateawys
gateways = boto_client.list_gateways()
```
Run the below code to list all of the Gateway Targets for a specific Gateway.
```python
# list targets
gateway_targets = boto_client.list_gateway_targets(gatewayIdentifier="<INSERT GATEWAY ID>")
```

### Getting Gateways/Targets
Run the below code to get the details of a Gateway
```python
# get a gateway
gateway_details = boto_client.get_gateway(gatewayIdentifier="<INSERT GATEWAY ID>")
```
Run the below code to get the details of a Gateway Target.
```python
# get a target
target_details = boto_client.get_gateway_target(gatewayIdentifier="<INSERT GATEWAY ID>", targetId="INSERT TARGET ID")
```

### Creating / Updating Gateways

Let's see how to create a Gateway. **⚠️ Note don't forget to fill in the required fields with appropriate values.**

Below is the structure of a create request for a Gateway:
```python
# the schema of a create request for a Gateway
create_gw_request = {
    "name": "string", # required - name of your gateway
    "description": "string", # optional - description of your gateway
    "clientToken": "string", # optional - used for idempotency
    "roleArn": "string", # required - execution role arn that Gateway will use when interacting with AWS resources
    "protocolType": "string", # required - must be MCP
    "protocolConfiguration": { # optional
        "mcp": {
            "supportedVersions": ["enum_string"], # optional - e.g. 2025-06-18
            "instructions": "string", # optional - instructions for agents using this MCP server
            "searchType": "enum_string" # optional - must be SEMANTIC if specified. This enables the tool search tool
        }
    },
    "authorizerType": "string", # required - must be CUSTOM_JWT
    "authorizerConfiguration": { # required - the configuration for your authorizer
        "customJWTAuthorizer": { # required the custom JWT authorizer setup
            "allowedAudience": [], # optional
            "allowedClients": [], # optional
            "discoveryUrl": "string" # required - the URL of the authorization server
        },
    },
    "kmsKeyArn": "string", # optional - an encryption key to use for encrypting your tool metadata stored on Gateway
    "exceptionLevel": "string", # optional - must be DEBUG if specified. Gateway will return verbose error messages when DEBUG is specified.
}
```

Let's take a look at a simpler example:
```python
# an example of a create request
example_create_gw_request = {
    "name": "TestGateway",
    "roleArn": "<INSERT ROLE ARN e.g. arn:aws:iam::123456789012:role/Admin>",
    "protocolType": "MCP",
    "authorizerType": "CUSTOM_JWT",
    "authorizerConfiguration":  {
        "customJWTAuthorizer": {
            "discoveryUrl": "<INSERT DISCOVERY URL e.g. https://cognito-idp.{region}.amazonaws.com/{user_pool_id}/.well-known/openid-configuration>",
            "allowedClients": ["<INSERT CLIENT ID>"]
        }
    }
}
```
Once you have filled in your request details, you can create a Gateway from that request with the following command:
```python
# create the gateway
gateway = boto_client.create_gateway(**example_create_gw_request)
```

Now let's see how to update a Gateway that we've already created. **⚠️ Note don't forget to fill in the required fields with appropriate values.**

Below is the structure of an update request for a Gateway:
```python
# the schema of an update request for a Gateway
update_gw_request = {
    "gatewayIdentifier": "string", # required - the ID of the existing gateway
    "name": "string", # required - name of your gateway
    "description": "string", # optional - description of your gateway
    "roleArn": "string", # required - execution role arn that Gateway will use when interacting with AWS resources
    "protocolType": "string", # required - must be MCP
    "protocolConfiguration": { # optional
        "mcp": {
            "supportedVersions": ["enum_string"], # optional - e.g. 2025-06-18
            "instructions": "string", # optional - instructions for agents using this MCP server
            "searchType": "enum_string" # optional - must be SEMANTIC if specified. This enables the tool search tool
        }
    },
    "authorizerType": "string", # required - must be CUSTOM_JWT
    "authorizerConfiguration": { # required - the configuration for your authorizer
        "customJWTAuthorizer": { # required the custom JWT authorizer setup
            "allowedAudience": [], # optional
            "allowedClients": [], # optional
            "discoveryUrl": "string" # required - the URL of the authorization server
        },
    },
    "kmsKeyArn": "string", # optional - an encryption key to use for encrypting your tool metadata stored on Gateway
}
```

Let's take a look at a simpler example:
```python
# an example of an update request
example_update_gw_request = {
    "gatewayIdentifier": "<INSERT ID OF CREATED GATEWAY>",
    "name": "TestGateway",
    "roleArn": "<INSERT ROLE ARN e.g. arn:aws:iam::123456789012:role/Admin>",
    "protocolType": "MCP",
    "authorizerType": "CUSTOM_JWT",
    "authorizerConfiguration":  {
        "customJWTAuthorizer": {
            "discoveryUrl": "<INSERT DISCOVERY URL e.g. https://cognito-idp.{region}.amazonaws.com/{user_pool_id}/.well-known/openid-configuration>",
            "allowedClients": ["<INSERT CLIENT ID>"]
        }
    }
}
```

Once you've filled in you request details you can update a Gateway using that request with the following command:
```python
# update the gateway
gateway = boto_client.update_gateway(**example_update_gw_request)
```

### Creating / Updating Targets

Let's see how to create a Gateway Target. **⚠️ Note don't forget to fill in the required fields with appropriate values.**

Below is the structure of a create request for a Gateway Target:
```python
# the schema of a create request for a Gateway Target
create_target_request = {
    "gatewayIdentifier": "string", # required - the ID of the Gateway to create this target on
    "name": "string", # required
    "description": "string", # optional - description of your target
    "clientToken": "string", # optional - used for idempotency
    "targetConfiguration": { # required
        "mcp": { # required - union - choose one of openApiSchema | smithyModel | lambda
            "openApiSchema": { # union - choose one of either s3 or inlinePayload
                "s3": {
                    "uri": "string",
                    "bucketOwnerAccountId": "string"
                },
                "inlinePayload": "string"
            },
            "smithyModel": { # union - choose one of either s3 or inlinePayload
                "s3": {
                    "uri": "string",
                    "bucketOwnerAccountId": "string"
                },
                "inlinePayload": "string"
            },
            "lambda": {
                "lambdaArn": "string",
                "toolSchema": { # union - choose one of either s3 or inlinePayload
                    "s3": {
                        "uri": "string",
                        "bucketOwnerAccountId": "string"
                     },
                    "inlinePayload": [
                        # <inline tool here>
                    ]
                }
            }
        }
    },
    "credentialProviderConfigurations": [
        {
            "credentialProviderType": "enum_string", # required - choose one of OAUTH | API_KEY | GATEWAY_IAM_ROLE
            "credentialProvider": { # optional (required if you choose OAUTH or API_KEY) - union - choose either apiKeyCredentialProvider | oauthCredentialProvider
                "oauthCredentialProvider": {
                    "providerArn": "string", # required - the ARN of the credential provider
                    "scopes": ["string"], # required - can be empty list in some cases
                },
                "apiKeyCredentialProvider": {
                    "providerArn": "string", # required - the ARN of the credential provider
                    "credentialLocation": "enum_string", # required - the location where the credential goes - choose HEADER | QUERY_PARAMETER
                    "credentialParameterName": "string", # required - the header key or parameter name e.g., “Authorization”, “X-API-KEY”
                    "credentialPrefix": "string"  # optional - the prefix the auth token needs e.g. “Bearer”
                }
            }
        }
    ]
}
```

Let's take a look at a simpler example:
```python
# example of a target creation request
example_create_target_request = {
    "gatewayIdentifier": "<INSERT GATEWAY ID",
    "name": "TestLambdaTarget",
    "targetConfiguration": {
        "mcp": {
            "lambda": {
                "lambdaArn": "<INSERT LAMBDA ARN e.g. arn:aws:lambda:us-west-2:123456789012:function:TestLambda>",
                "toolSchema": {
                    "s3": {
                        "uri": "<INSERT S3 URI>"
                    }
                }
            }
        }
    },
    "credentialProvider": [
        {
            "credentialProviderType": "GATEWAY_IAM_ROLE"
        }
    ]
}
```
Once you've filled in you request details you can create a Gateway Target using that request with the following command:
```python
# create the target
target = boto_client.create_gateway_target(**example_create_target_request)
```

Now let's see how to update a Gateway Target. **⚠️ Note don't forget to fill in the required fields with appropriate values.**

Below is the structure of an update request for a Target:
```python
# create a target
update_target_request = {
    "gatewayIdentifier": "string", # required - the ID of the Gateway to update this target on
    "targetId": "string", # required - the ID of the target to update
    "name": "string", # required
    "description": "string", # optional - description of your target
    "targetConfiguration": { # required
        "mcp": { # required - union - choose one of openApiSchema | smithyModel | lambda
            "openApiSchema": { # union - choose one of either s3 or inlinePayload
                "s3": {
                    "uri": "string",
                    "bucketOwnerAccountId": "string"
                },
                "inlinePayload": "string"
            },
            "smithyModel": { # union - choose one of either s3 or inlinePayload
                "s3": {
                    "uri": "string",
                    "bucketOwnerAccountId": "string"
                },
                "inlinePayload": "string"
            },
            "lambda": {
                "lambdaArn": "string",
                "toolSchema": { # union - choose one of either s3 or inlinePayload
                    "s3": {
                        "uri": "string",
                        "bucketOwnerAccountId": "string"
                     },
                    "inlinePayload": [
                        # <inline tool here>
                    ]
                }
            }
        }
    },
    "credentialProviderConfigurations": [
        {
            "credentialProviderType": "enum_string", # required - choose one of OAUTH | API_KEY | GATEWAY_IAM_ROLE
            "credentialProvider": { # optional (required if you choose OAUTH or API_KEY) - union - choose either apiKeyCredentialProvider | oauthCredentialProvider
                "oauthCredentialProvider": {
                    "providerArn": "string", # required
                    "scopes": ["string"], # required - can be empty list in some cases
                },
                "apiKeyCredentialProvider": {
                    "providerArn": "string", # required
                    "credentialLocation": "enum_string", # required - the location where the credential goes - choose HEADER | QUERY_PARAMETER
                    "credentialParameterName": "string", # required - the header key or parameter name e.g., “Authorization”, “X-API-KEY”
                    "credentialPrefix": "string"  # optional - the prefix the auth token needs e.g. “Bearer”
                }
            }
        }
    ]
}
```
Let's take a look at a simpler example:
```python
example_update_target_request = {
    "gatewayIdentifier": "<INSERT GATEWAY ID",
    "targetId": "<INSERT TARGET ID>",
    "name": "TestLambdaTarget",
    "targetConfiguration": {
        "mcp": {
            "lambda": {
                "lambdaArn": "<INSERT LAMBDA ARN e.g. arn:aws:lambda:us-west-2:123456789012:function:TestLambda>",
                "toolSchema": {
                    "s3": {
                        "uri": "<INSERT S3 URI>"
                    }
                }
            }
        }
    },
    "credentialProvider": [
        {
            "credentialProviderType": "GATEWAY_IAM_ROLE"
        }
    ]
}
```
Once you've filled in you request details you can create a Target using that request with the following command:
```python
# update a target
target = boto_client.update_gateway_target(**example_update_target_request)
```


### Deleting Gateways / Targets
Run the below code to delete a Gateway.
```python
# delete a gateway
delete_gateway_response = boto_client.delete_gateway(
    gatewayIdentifier="<INSERT GATEWAY ID>"
)
```

Run the below code to delete a Gateway Target.
```python
# delete a target
delete_target_response = boto_client.delete_gateway_target(
    gatewayIdentifier="<INSERT GATEWAY ID>",
    targetId="<INSERT TARGET ID>"
)
```
</details><|MERGE_RESOLUTION|>--- conflicted
+++ resolved
@@ -21,12 +21,9 @@
 mkdir agentcore-gateway-quickstart
 cd agentcore-gateway-quickstart
 python3 -m venv .venv
-<<<<<<< HEAD
-source .venv/bin/activate
-```
-=======
+
+```
 source .venv/bin/activate  # On Windows: .venv\Scripts\activate
->>>>>>> 94c8bd00
 
 ```
 
