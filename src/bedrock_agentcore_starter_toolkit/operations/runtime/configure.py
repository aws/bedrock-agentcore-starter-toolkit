"""Configure operation - creates BedrockAgentCore configuration and Dockerfile."""

import logging
import re
from pathlib import Path
from typing import Any, Dict, Optional, Tuple

from ...cli.runtime.configuration_manager import ConfigurationManager
from ...services.ecr import get_account_id, get_region
from ...utils.runtime.config import merge_agent_config, save_config
from ...utils.runtime.container import ContainerRuntime
from ...utils.runtime.schema import (
    AWSConfig,
    BedrockAgentCoreAgentSchema,
    BedrockAgentCoreDeploymentInfo,
    MemoryConfig,
    NetworkConfiguration,
    ObservabilityConfig,
    ProtocolConfiguration,
)
from .models import ConfigureResult

log = logging.getLogger(__name__)


def configure_bedrock_agentcore(
    agent_name: str,
    entrypoint_path: Path,
    execution_role: Optional[str] = None,
    ecr_repository: Optional[str] = None,
    container_runtime: Optional[str] = None,
    auto_create_ecr: bool = True,
    auto_create_execution_role: bool = True,
    enable_observability: bool = True,
    requirements_file: Optional[str] = None,
    authorizer_configuration: Optional[Dict[str, Any]] = None,
    request_header_configuration: Optional[Dict[str, Any]] = None,
    verbose: bool = False,
    region: Optional[str] = None,
    protocol: Optional[str] = None,
) -> ConfigureResult:
    """Configure Bedrock AgentCore application with deployment settings.

    Args:
        agent_name: name of the agent,
        entrypoint_path: Path to the entrypoint file
        execution_role: AWS execution role ARN or name (auto-created if not provided)
        ecr_repository: ECR repository URI
        container_runtime: Container runtime to use
        auto_create_ecr: Whether to auto-create ECR repository
        auto_create_execution_role: Whether to auto-create execution role if not provided
        enable_observability: Whether to enable observability
        requirements_file: Path to requirements file
        authorizer_configuration: JWT authorizer configuration dictionary
        request_header_configuration: Request header configuration dictionary
        verbose: Whether to provide verbose output during configuration
        region: AWS region for deployment
        protocol: agent server protocol, must be either HTTP or MCP

    Returns:
        ConfigureResult model with configuration details
    """
    # Set logging level based on verbose flag
    if verbose:
        log.setLevel(logging.DEBUG)
        log.debug("Verbose mode enabled")
    else:
        log.setLevel(logging.INFO)
    # Log agent name at the start of configuration
    log.info("Configuring BedrockAgentCore agent: %s", agent_name)
    build_dir = Path.cwd()

    if verbose:
        log.debug("Build directory: %s", build_dir)
        log.debug("Bedrock AgentCore name: %s", agent_name)
        log.debug("Entrypoint path: %s", entrypoint_path)

    # Get AWS info
    if verbose:
        log.debug("Retrieving AWS account information...")
    account_id = get_account_id()
    region = region or get_region()

    if verbose:
        log.debug("AWS account ID: %s", account_id)
        log.debug("AWS region: %s", region)

    # Initialize container runtime
    if verbose:
        log.debug("Initializing container runtime with: %s", container_runtime or "default")
    runtime = ContainerRuntime(container_runtime)

    # Handle execution role - convert to ARN if provided, otherwise use auto-create setting
    execution_role_arn = None
    execution_role_auto_create = auto_create_execution_role

    if execution_role:
        # User provided a role - convert to ARN format if needed
        if execution_role.startswith("arn:aws:iam::"):
            execution_role_arn = execution_role
        else:
            execution_role_arn = f"arn:aws:iam::{account_id}:role/{execution_role}"

        if verbose:
            log.debug("Using execution role: %s", execution_role_arn)
    else:
        # No role provided - use auto_create_execution_role parameter
        if verbose:
            if execution_role_auto_create:
                log.debug("Execution role will be auto-created during launch")
            else:
                log.debug("No execution role provided and auto-create disabled")

    # Prompt for memory configuration BEFORE generating Dockerfile
    if verbose:
        log.debug("Prompting for long-term memory configuration")

    config_manager = ConfigurationManager(build_dir / ".bedrock_agentcore.yaml")
    enable_ltm = config_manager.prompt_ltm_choice()

    # Create memory config
    memory_config = MemoryConfig()
    memory_config.enabled = True  # Always true for STM
    memory_config.enable_ltm = enable_ltm
    memory_config.event_expiry_days = 30
    memory_config.memory_name = f"{agent_name}_memory"

    if enable_ltm:
        log.info("Memory configuration: Short-term + Long-term memory enabled")
    else:
        log.info("Memory configuration: Short-term memory only")

    # Check for existing memory configuration from previous launch
    config_path = build_dir / ".bedrock_agentcore.yaml"
    memory_id = None
    memory_name = None

    if config_path.exists():
        try:
            from ...utils.runtime.config import load_config

            existing_config = load_config(config_path)
            existing_agent = existing_config.get_agent_config(agent_name)
            if existing_agent and existing_agent.memory and existing_agent.memory.memory_id:
                memory_id = existing_agent.memory.memory_id
                memory_name = existing_agent.memory.memory_name
                log.info("Found existing memory ID from previous launch: %s", memory_id)
        except Exception as e:
            log.debug("Unable to read existing memory configuration: %s", e)

    # Generate Dockerfile and .dockerignore
    bedrock_agentcore_name = None
    # Try to find the variable name for the Bedrock AgentCore instance in the file
    if verbose:
        log.debug("Attempting to find Bedrock AgentCore instance name in %s", entrypoint_path)

    if verbose:
        log.debug("Generating Dockerfile with parameters:")
        log.debug("  Entrypoint: %s", entrypoint_path)
        log.debug("  Build directory: %s", build_dir)
        log.debug("  Bedrock AgentCore name: %s", bedrock_agentcore_name or "bedrock_agentcore")
        log.debug("  Region: %s", region)
        log.debug("  Enable observability: %s", enable_observability)
        log.debug("  Requirements file: %s", requirements_file)
        if memory_id:
            log.debug("  Memory ID: %s", memory_id)

    dockerfile_path = runtime.generate_dockerfile(
        entrypoint_path,
        build_dir,
        bedrock_agentcore_name or "bedrock_agentcore",
        region,
        enable_observability,
        requirements_file,
        memory_id,
        memory_name,
    )

    # Check if .dockerignore was created
    dockerignore_path = build_dir / ".dockerignore"

    log.info("Generated Dockerfile: %s", dockerfile_path)
    if dockerignore_path.exists():
        log.info("Generated .dockerignore: %s", dockerignore_path)

    # Handle project configuration (named agents)
    config_path = build_dir / ".bedrock_agentcore.yaml"

    if verbose:
        log.debug("Agent name from BedrockAgentCoreApp: %s", agent_name)
        log.debug("Config path: %s", config_path)

    # Convert to POSIX for cross-platform compatibility
    entrypoint_path_str = entrypoint_path.as_posix()

    # Determine entrypoint format
    if bedrock_agentcore_name:
        entrypoint = f"{entrypoint_path_str}:{bedrock_agentcore_name}"
    else:
        entrypoint = entrypoint_path_str

    if verbose:
        log.debug("Using entrypoint format: %s", entrypoint)

    # Create new configuration
    ecr_auto_create_value = bool(auto_create_ecr and not ecr_repository)

    if verbose:
        log.debug("ECR auto-create: %s", ecr_auto_create_value)

    if verbose:
        log.debug("Creating BedrockAgentCoreConfigSchema with following parameters:")
        log.debug("  Name: %s", agent_name)
        log.debug("  Entrypoint: %s", entrypoint)
        log.debug("  Platform: %s", ContainerRuntime.DEFAULT_PLATFORM)
        log.debug("  Container runtime: %s", runtime.runtime)
        log.debug("  Execution role: %s", execution_role_arn)
        ecr_repo_display = ecr_repository if ecr_repository else "Auto-create" if ecr_auto_create_value else "N/A"
        log.debug("  ECR repository: %s", ecr_repo_display)
        log.debug("  Enable observability: %s", enable_observability)
        log.debug("  Request header configuration: %s", request_header_configuration)

    # Create new agent configuration
    config = BedrockAgentCoreAgentSchema(
        name=agent_name,
        entrypoint=entrypoint,
        platform=ContainerRuntime.DEFAULT_PLATFORM,
        container_runtime=runtime.runtime,
        aws=AWSConfig(
            execution_role=execution_role_arn,
            execution_role_auto_create=execution_role_auto_create,
            account=account_id,
            region=region,
            ecr_repository=ecr_repository,
            ecr_auto_create=ecr_auto_create_value,
            network_configuration=NetworkConfiguration(network_mode="PUBLIC"),
            protocol_configuration=ProtocolConfiguration(server_protocol=protocol or "HTTP"),
            observability=ObservabilityConfig(enabled=enable_observability),
        ),
        bedrock_agentcore=BedrockAgentCoreDeploymentInfo(),
        authorizer_configuration=authorizer_configuration,
<<<<<<< HEAD
        memory=memory_config,
=======
        request_header_configuration=request_header_configuration,
>>>>>>> 64656b6c
    )

    # Use simplified config merging
    project_config = merge_agent_config(config_path, agent_name, config)
    save_config(project_config, config_path)

    if verbose:
        log.debug("Configuration saved with agent: %s", agent_name)

    return ConfigureResult(
        config_path=config_path,
        dockerfile_path=dockerfile_path,
        dockerignore_path=dockerignore_path if dockerignore_path.exists() else None,
        runtime=runtime.get_name(),
        region=region,
        account_id=account_id,
        execution_role=execution_role_arn,
        ecr_repository=ecr_repository,
        auto_create_ecr=auto_create_ecr and not ecr_repository,
    )


AGENT_NAME_REGEX = r"^[a-zA-Z][a-zA-Z0-9_]{0,47}$"
AGENT_NAME_ERROR = (
    "Invalid agent name. Must start with a letter, contain only letters/numbers/underscores, "
    "and be 1-48 characters long."
)


def validate_agent_name(name: str) -> Tuple[bool, str]:
    """Check if name matches the pattern [a-zA-Z][a-zA-Z0-9_]{0,47}.

    This pattern requires:
    - First character: letter (a-z or A-Z)
    - Remaining 0-47 characters: letters, digits, or underscores
    - Total maximum length: 48 characters

    Args:
        name: The string to validate

    Returns:
        bool: True if the string matches the pattern, False otherwise
    """
    match = bool(re.match(AGENT_NAME_REGEX, name))

    if match:
        return match, ""
    else:
        return match, AGENT_NAME_ERROR<|MERGE_RESOLUTION|>--- conflicted
+++ resolved
@@ -239,11 +239,8 @@
         ),
         bedrock_agentcore=BedrockAgentCoreDeploymentInfo(),
         authorizer_configuration=authorizer_configuration,
-<<<<<<< HEAD
+        request_header_configuration=request_header_configuration,
         memory=memory_config,
-=======
-        request_header_configuration=request_header_configuration,
->>>>>>> 64656b6c
     )
 
     # Use simplified config merging
