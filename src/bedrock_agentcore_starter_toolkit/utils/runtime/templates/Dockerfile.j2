FROM ghcr.io/astral-sh/uv:python{{ python_version }}-bookworm-slim
WORKDIR /app

<<<<<<< HEAD
# All environment variables in one layer
ENV UV_SYSTEM_PYTHON=1 \
    UV_COMPILE_BYTECODE=1 \
    PYTHONUNBUFFERED=1 \
    DOCKER_CONTAINER=1{% if aws_region %} \
    AWS_REGION={{ aws_region }} \
    AWS_DEFAULT_REGION={{ aws_region }}{% endif %}{% if memory_id %} \
    BEDROCK_AGENTCORE_MEMORY_ID={{ memory_id }}{% endif %}{% if memory_name %} \
    BEDROCK_AGENTCORE_MEMORY_NAME={{ memory_name }}{% endif %}
=======
# Configure UV for container environment
ENV UV_SYSTEM_PYTHON=1 UV_COMPILE_BYTECODE=1
>>>>>>> 64656b6c

{% if dependencies_file %}
{% if dependencies_install_path %}
COPY {{ dependencies_install_path }} {{ dependencies_install_path }}
# Install from pyproject.toml directory
RUN uv pip install {{ dependencies_install_path }}
{% else %}
COPY {{ dependencies_file }} {{ dependencies_file }}
# Install from requirements file
RUN uv pip install -r {{ dependencies_file }}
{% endif %}
{% endif %}

{% if observability_enabled %}
RUN uv pip install aws-opentelemetry-distro>=0.10.1
{% endif %}

# Set AWS region environment variable
{% if aws_region %}
ENV AWS_REGION={{ aws_region }}
ENV AWS_DEFAULT_REGION={{ aws_region }}
{% endif %}

# Signal that this is running in Docker for host binding logic
ENV DOCKER_CONTAINER=1

# Create non-root user
RUN useradd -m -u 1000 bedrock_agentcore
USER bedrock_agentcore

EXPOSE 8080
EXPOSE 8000

# Copy entire project (respecting .dockerignore)
COPY . .

# Use the full module path
{% if observability_enabled %}
CMD ["opentelemetry-instrument", "python", "-m", "{{ agent_module_path }}"]
{% else %}
CMD ["python", "-m", "{{ agent_module_path }}"]
{% endif %}<|MERGE_RESOLUTION|>--- conflicted
+++ resolved
@@ -1,7 +1,6 @@
 FROM ghcr.io/astral-sh/uv:python{{ python_version }}-bookworm-slim
 WORKDIR /app
 
-<<<<<<< HEAD
 # All environment variables in one layer
 ENV UV_SYSTEM_PYTHON=1 \
     UV_COMPILE_BYTECODE=1 \
@@ -11,10 +10,6 @@
     AWS_DEFAULT_REGION={{ aws_region }}{% endif %}{% if memory_id %} \
     BEDROCK_AGENTCORE_MEMORY_ID={{ memory_id }}{% endif %}{% if memory_name %} \
     BEDROCK_AGENTCORE_MEMORY_NAME={{ memory_name }}{% endif %}
-=======
-# Configure UV for container environment
-ENV UV_SYSTEM_PYTHON=1 UV_COMPILE_BYTECODE=1
->>>>>>> 64656b6c
 
 {% if dependencies_file %}
 {% if dependencies_install_path %}
