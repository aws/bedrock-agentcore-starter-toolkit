--- conflicted
+++ resolved
@@ -146,7 +146,6 @@
         _print_success("OAuth authorizer configuration created")
         return config
 
-<<<<<<< HEAD
     def prompt_memory_type(self) -> tuple[bool, bool]:
         """Prompt user for memory configuration preference.
 
@@ -215,7 +214,7 @@
             _print_success("Using short-term memory only")
 
         return enable_ltm
-=======
+
     def prompt_request_header_allowlist(self) -> Optional[dict]:
         """Prompt for request header allowlist configuration. Returns allowlist config dict or None."""
         if self.non_interactive:
@@ -267,5 +266,4 @@
 
         _print_success(f"Request header allowlist configured with {len(headers)} headers")
 
-        return {"requestHeaderAllowlist": headers}
->>>>>>> 64656b6c
+        return {"requestHeaderAllowlist": headers}