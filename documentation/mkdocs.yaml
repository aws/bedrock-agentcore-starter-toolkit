site_name: Amazon Bedrock AgentCore
site_description: Documentation for Amazon Bedrock AgentCore, primitives for building and running AI agents
site_dir: site
site_url: ""
use_directory_urls: false

repo_url: https://github.com/aws/bedrock-agentcore-starter-toolkit

theme:
  name: material
  custom_dir: overrides
  palette:
    # Palette toggle for light mode
    - media: "(prefers-color-scheme: light)"
      primary: custom
      scheme: default
      toggle:
        icon: material/brightness-7
        name: Switch to dark mode
    # Palette toggle for dark mode
    - media: "(prefers-color-scheme: dark)"
      primary: custom
      scheme: slate
      toggle:
        icon: material/brightness-4
        name: Switch to light mode
  features:
    - content.code.copy
    - content.code.select
    - navigation.instant
    - navigation.instant.prefetch
    - navigation.instant.progress
    - navigation.tabs
    - navigation.tabs.sticky
    - navigation.sections
    - navigation.top
    - search.highlight
    - content.code.copy

markdown_extensions:
  - admonition
  - codehilite
  - pymdownx.highlight
  - pymdownx.tabbed
  - pymdownx.details
  - pymdownx.emoji:
      emoji_index: !!python/name:material.extensions.emoji.twemoji
      emoji_generator: !!python/name:material.extensions.emoji.to_svg
  - tables
  - pymdownx.superfences:
      custom_fences:
          - name: mermaid
            class: mermaid
            format: !!python/name:pymdownx.superfences.fence_code_format
  - toc:
      title: On this page
      permalink: true
  - attr_list
  - md_in_html
  - pymdownx.tasklist:
      custom_checkbox: true
  - pymdownx.snippets
  - pymdownx.inlinehilite

extra_css:
  - stylesheets/extra.css

extra_javascript:
  - https://unpkg.com/mermaid@11/dist/mermaid.min.js

nav:
  - User Guide:
    - Welcome: index.md
    - Runtime:
      - Quickstart: user-guide/runtime/quickstart.md
      - Overview: user-guide/runtime/overview.md
      - Async Processing: user-guide/runtime/async.md
      - Notebook: user-guide/runtime/notebook.md
    - Gateway:
      - Quickstart: user-guide/gateway/quickstart.md
      - Overview: user-guide/gateway/overview.md
    - Memory:
      - Quickstart: user-guide/memory/quickstart.md
    - Identity:
      - Quickstart: user-guide/identity/quickstart.md
    - Built-in Tools:
      - Quickstart Browser Sandbox: user-guide/builtin-tools/quickstart-browser.md
<<<<<<< HEAD
      # Remove this line if you don't create the file
=======
>>>>>>> 5e0e7a54
      - Quickstart Code Interpreter: user-guide/builtin-tools/quickstart-code-interpreter.md
    - Observability:
      - Quickstart: user-guide/observability/quickstart.md
  - Examples:
    - Overview: examples/README.md
    - Session Management: examples/session-management.md
    - Async Processing: examples/async-processing.md
    - Gateway Integration: examples/gateway-integration.md
  - Contribute ❤️: https://github.com/aws/bedrock-agentcore-sdk-python/blob/main/CONTRIBUTING.md
  - API Reference:
    - Bedrock AgentCore SDK:
      - Runtime: api-reference/runtime.md
      - Memory: api-reference/memory.md
      - Built-in Tools: api-reference/tools.md
    - Bedrock AgentCore Starter Toolkit:
      - Runtime CLI: api-reference/runtime-cli.md

exclude_docs: |
  node_modules
  .venv
  _dependencies

plugins:
  - search
  - privacy
  - macros
  - mike:
      alias_type: symlink
      canonical_version: latest
  - mkdocstrings:
      handlers:
        python:
          # Update these paths to match your actual directory structure
          paths: ["../src", "../../bedrock-agentcore-sdk-python/src"]
          options:
            docstring_style: google
            show_root_heading: true
            show_source: true

extra:
  social:
    - icon: fontawesome/brands/github
  version:
    provider: mike

validation:
  nav:
    omitted_files: info
    not_found: warn
    absolute_links: warn
  links:
    not_found: warn
    anchors: warn
    absolute_links: warn
    unrecognized_links: warn<|MERGE_RESOLUTION|>--- conflicted
+++ resolved
@@ -85,10 +85,6 @@
       - Quickstart: user-guide/identity/quickstart.md
     - Built-in Tools:
       - Quickstart Browser Sandbox: user-guide/builtin-tools/quickstart-browser.md
-<<<<<<< HEAD
-      # Remove this line if you don't create the file
-=======
->>>>>>> 5e0e7a54
       - Quickstart Code Interpreter: user-guide/builtin-tools/quickstart-code-interpreter.md
     - Observability:
       - Quickstart: user-guide/observability/quickstart.md
