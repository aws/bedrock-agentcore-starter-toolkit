--- conflicted
+++ resolved
@@ -51,14 +51,11 @@
         disable_otel: bool = False,
         memory_mode: Literal["NO_MEMORY", "STM_ONLY", "STM_AND_LTM"] = "NO_MEMORY",
         non_interactive: bool = True,
-<<<<<<< HEAD
         vpc_enabled: bool = False,
         vpc_subnets: Optional[List[str]] = None,
         vpc_security_groups: Optional[List[str]] = None,
-=======
         idle_timeout: Optional[int] = None,
         max_lifetime: Optional[int] = None,
->>>>>>> d07fa8d3
     ) -> ConfigureResult:
         """Configure Bedrock AgentCore from notebook using an entrypoint file.
 
@@ -84,14 +81,11 @@
                 - "STM_ONLY": Short-term memory only (default)
                 - "STM_AND_LTM": Short-term + long-term memory with strategy extraction
             non_interactive: Skip interactive prompts and use defaults (default: True)
-<<<<<<< HEAD
             vpc_enabled: Enable VPC networking mode (requires vpc_subnets and vpc_security_groups)
             vpc_subnets: List of VPC subnet IDs (required if vpc_enabled=True)
             vpc_security_groups: List of VPC security group IDs (required if vpc_enabled=True)
-=======
             idle_timeout: Idle runtime session timeout in seconds (60-28800)
             max_lifetime: Maximum instance lifetime in seconds (60-28800)
->>>>>>> d07fa8d3
 
         Returns:
             ConfigureResult with configuration details
@@ -227,14 +221,11 @@
             region=region,
             protocol=protocol.upper() if protocol else None,
             non_interactive=non_interactive,
-<<<<<<< HEAD
             vpc_enabled=vpc_enabled,
             vpc_subnets=vpc_subnets,
             vpc_security_groups=vpc_security_groups,
-=======
             idle_timeout=idle_timeout,
             max_lifetime=max_lifetime,
->>>>>>> d07fa8d3
         )
 
         self._config_path = result.config_path
