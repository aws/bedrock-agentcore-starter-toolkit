--- conflicted
+++ resolved
@@ -410,15 +410,12 @@
             headers = request_header_config.get("requestHeaderAllowlist", [])
             headers_info = f"Request Headers Allowlist: [dim]{len(headers)} headers configured[/dim]\n"
 
-<<<<<<< HEAD
         execution_role_display = "Auto-create" if not result.execution_role else result.execution_role
         rel_config_path = get_relative_path(Path(result.config_path))
-=======
         memory_info = "Short-term memory (30-day retention)"
         if disable_memory:
             memory_info = "Disabled"
 
->>>>>>> 500d4f41
         console.print(
             Panel(
                 f"[bold]Agent Details[/bold]\n"
@@ -433,13 +430,8 @@
                 f"[/cyan]\n"
                 f"Authorization: [cyan]{auth_info}[/cyan]\n\n"
                 f"{headers_info}\n"
-<<<<<<< HEAD
-                f"Memory: [cyan]Short-term memory (30-day retention)[/cyan]\n\n"
-                f"📄 Config saved to: [cyan]{rel_config_path}[/cyan]\n\n"
-=======
-                f"Memory: [dim]{memory_info}[/dim]\n\n"
+                f"Memory: [cyan]{memory_info}[/cyan]\n\n"
                 f"📄 Config saved to: [dim]{result.config_path}[/dim]\n\n"
->>>>>>> 500d4f41
                 f"[bold]Next Steps:[/bold]\n"
                 f"   [cyan]agentcore launch[/cyan]",
                 title="Configuration Success",
