# QuickStart: Your First Agent in 5 Minutes! 🚀

Get your AI agent running on Amazon Bedrock AgentCore following these steps.

## Prerequisites

Before starting, make sure you have:

- **AWS Account** with credentials configured in your desired region (`aws configure`) ([AWS CLI setup guide](https://docs.aws.amazon.com/cli/latest/userguide/cli-configure-quickstart.html))
- **Python 3.10+** installed
- **AWS Permissions**:
  - `BedrockAgentCoreFullAccess` managed policy
  - `AmazonBedrockFullAccess` managed policy
  - **Caller permissions**: [See detailed policy here](permissions.md#developercaller-permissions)
- **Model access**: Enable Anthropic Claude models in [Amazon Bedrock console](https://console.aws.amazon.com/bedrock/)

## Step 1: Setup and Install

Create a project folder and install the required packages:

```bash
# Setup project
mkdir agentcore-runtime-quickstart
cd agentcore-runtime-quickstart
python3 -m venv .venv
<<<<<<< HEAD
source .venv/bin/activate  # On Windows: .venv\Scripts\activate
=======
source .venv/bin/activate
```
>>>>>>> 4e94d63a

# Install packages
pip install bedrock-agentcore-starter-toolkit strands-agents

# Verify installation
agentcore --help
```

> **💡 Tip**: For faster installation, you can use [uv](https://github.com/astral-sh/uv) instead of pip. See [Advanced Setup](#advanced-setup) below.

## Step 2: Create Your Agent

Create `my_agent.py`:

```python
from bedrock_agentcore import BedrockAgentCoreApp
from strands import Agent

app = BedrockAgentCoreApp()
agent = Agent()

@app.entrypoint
def invoke(payload):
    user_message = payload.get("prompt", "Hello!")
    result = agent(user_message)
    return {"result": result.message}

if __name__ == "__main__":
    app.run()
```

Create `requirements.txt` (for container deployment):

```bash
echo "bedrock-agentcore
strands-agents" > requirements.txt
```

## Step 3: Test Locally

```bash
# Start your agent
python my_agent.py

# Test it (in another terminal)
curl -X POST http://localhost:8080/invocations \
  -H "Content-Type: application/json" \
  -d '{"prompt": "Hello!"}'
```

## Step 4: Deploy to Cloud

```bash
# Configure your agent (creates .bedrock_agentcore.yaml config file)
agentcore configure -e my_agent.py

# Deploy to cloud (reads config from .bedrock_agentcore.yaml)
agentcore launch

# Test your deployed agent
agentcore invoke '{"prompt": "Hello AgentCore!"}'
```

🎉 **Congratulations!** Your agent is now running on Amazon Bedrock AgentCore!

## What Just Happened?

When you ran `agentcore launch`, the toolkit automatically:

1. **Built your container** using AWS CodeBuild (ARM64 architecture)
1. **Created AWS resources** (if first time):
- IAM execution role with required permissions
- ECR repository for your container images
- CodeBuild project for future builds
1. **Deployed your agent** to AgentCore Runtime
1. **Set up logging** in CloudWatch

All resources are named based on your agent name for easy identification.

### Find Your Resources

After deployment, view your resources in AWS Console:

- **Agent Logs**: CloudWatch → Log groups → `/aws/bedrock-agentcore/runtimes/{agent-id}-DEFAULT`
- **Container Images**: ECR → Repositories → `bedrock-agentcore-{agent-name}`
- **Build Logs**: CodeBuild → Build history
- **IAM Role**: IAM → Roles → Search for “BedrockAgentCore”

## Region Configuration

By default, the toolkit deploys to `us-west-2`. To use a different region:

```bash
# Option 1: Use --region flag
agentcore configure -e my_agent.py --region us-east-1
agentcore launch

# Option 2: Set environment variable
export AWS_DEFAULT_REGION=us-east-1
agentcore configure -e my_agent.py
```

## Common Issues & Solutions

|Issue                              |Solution                                               |
|-----------------------------------|-------------------------------------------------------|
|**“Permission denied”**            |Run `aws sts get-caller-identity` to verify credentials|
|**“Model access denied”**          |Enable Claude models in Bedrock console for your region|
|**“Docker not found” warning**     |Ignore it! CodeBuild handles container building        |
|**“Port 8080 in use”** (local only)|`lsof -ti:8080                                         |

## Advanced Setup

### Using uv (Faster Alternative)

[uv](https://github.com/astral-sh/uv) is a fast Python package manager that can speed up installation:

```bash
# Install uv
curl -LsSf https://astral.sh/uv/install.sh | sh

# Quick setup with uv
uv init agentcore-runtime-quickstart && cd agentcore-runtime-quickstart
uv add bedrock-agentcore-starter-toolkit strands-agents
source .venv/bin/activate

# Create agent and continue from Step 2
```

### Deployment Modes

```bash
# Default - CodeBuild (no Docker needed)
agentcore launch

# Local development (requires Docker/Podman/Finch)
agentcore launch --local

# Local build + cloud deploy (requires Docker)
agentcore launch --local-build
```

**Note**: Docker is only required for `--local` and `--local-build` modes. The default mode uses AWS CodeBuild.

### Custom Configuration

```bash
# Use existing IAM role
agentcore configure -e my_agent.py --execution-role arn:aws:iam::123456789012:role/MyRole

# Add custom dependencies
# Create requirements.txt with additional packages:
echo "requests>=2.31.0
boto3>=1.34.0" > requirements.txt
agentcore configure -e my_agent.py
```


### Why ARM64?

AgentCore Runtime requires ARM64 containers (AWS Graviton). The toolkit handles this automatically:

- **Default (CodeBuild)**: Builds ARM64 containers in the cloud - no Docker needed
- **Local with Docker**: Uses buildx for cross-platform ARM64 builds on x86 machines

## Next Steps

- **[Framework Examples](../../examples/runtime-framework-agents.md)** - Use LangGraph, CrewAI, and other frameworks
- **[Add tools with Gateway](../gateway/quickstart.md)** - Connect your agent to APIs and services
- **[Enable memory](../../examples/memory-integration.md)** - Give your agent conversation history
- **[Configure authentication](../runtime/auth.md)** - Set up OAuth/JWT auth
- **[View more examples](../../examples/README.md)** - Learn from complete implementations<|MERGE_RESOLUTION|>--- conflicted
+++ resolved
@@ -23,12 +23,9 @@
 mkdir agentcore-runtime-quickstart
 cd agentcore-runtime-quickstart
 python3 -m venv .venv
-<<<<<<< HEAD
 source .venv/bin/activate  # On Windows: .venv\Scripts\activate
-=======
-source .venv/bin/activate
-```
->>>>>>> 4e94d63a
+```
+
 
 # Install packages
 pip install bedrock-agentcore-starter-toolkit strands-agents
